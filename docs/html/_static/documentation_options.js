--- conflicted
+++ resolved
@@ -1,10 +1,6 @@
 var DOCUMENTATION_OPTIONS = {
     URL_ROOT: '',
-<<<<<<< HEAD
     VERSION: '0.4.0',
-=======
-    VERSION: '0.3.1',
->>>>>>> 7d86695e
     LANGUAGE: 'None',
     COLLAPSE_INDEX: false,
     FILE_SUFFIX: '.html',
