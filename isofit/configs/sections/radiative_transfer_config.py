--- conflicted
+++ resolved
@@ -86,19 +86,17 @@
         implementation of the forward model.
         """
 
-<<<<<<< HEAD
-        self._rt_mode_type = str
-        self.rt_mode = None
-        """str: Radiative transfer mode of LUT simulations. 
-        'transm' for transmittances, 'rdn' for reflected radiance."""
-=======
         self._glint_model_type = bool
         self.glint_model = False
         """
         Flag to indicate whether to use the sun and sky glint model from Gege (2012, 2014) in the forward model. 
         Only currently functional with multipart MODTRAN.
         """
->>>>>>> 66f36d6c
+
+        self._rt_mode_type = str
+        self.rt_mode = None
+        """str: Radiative transfer mode of LUT simulations. 
+        'transm' for transmittances, 'rdn' for reflected radiance."""
 
         self._lut_names_type = dict()
         self.lut_names = None
