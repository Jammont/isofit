#! /usr/bin/env python3
#
#  Copyright 2018 California Institute of Technology
#
#  Licensed under the Apache License, Version 2.0 (the "License");
#  you may not use this file except in compliance with the License.
#  You may obtain a copy of the License at
#
#      http://www.apache.org/licenses/LICENSE-2.0
#
#  Unless required by applicable law or agreed to in writing, software
#  distributed under the License is distributed on an "AS IS" BASIS,
#  WITHOUT WARRANTIES OR CONDITIONS OF ANY KIND, either express or implied.
#  See the License for the specific language governing permissions and
#  limitations under the License.
#
# ISOFIT: Imaging Spectrometer Optimal FITting
# Author: David R Thompson, david.r.thompson@jpl.nasa.gov
#

from copy import deepcopy
from importlib import import_module

import numpy as np
from scipy.interpolate import interp1d
from scipy.io import loadmat
from scipy.linalg import block_diag, det, inv, norm, pinv, sqrtm

from isofit.configs import Config
from isofit.surface import (
    GlintSurface,
    LUTSurface,
    MultiComponentSurface,
    Surface,
    ThermalSurface,
)

from ..radiative_transfer.radiative_transfer import RadiativeTransfer
from .common import eps, recursive_replace
from .instrument import Instrument

### Classes ###


class ForwardModel:
    """ForwardModel contains all the information about how to calculate
    radiance measurements at a specific spectral calibration, given a
    state vector. It also manages the distributions of unretrieved,
    unknown parameters of the state vector (i.e. the S_b and K_b
    matrices of Rodgers et al.

    State vector elements always go in the following order:
      (1) Surface parameters
      (2) Radiative Transfer (RT) parameters
      (3) Instrument parameters

    The parameter bounds, scales, initial values, and names are all
    ordered in this way.  The variable self.statevec contains the name
    of each state vector element, in the proper ordering.

    The "b" vector corresponds to the K_b calculations in Rogers (2000);
    the variables bvec and bval represent the model unknowns' names and
    their  magnitudes, respectively.  Larger magnitudes correspond to
    a larger variance in the unknown values.  This acts as additional
    noise for the purpose of weighting the measurement information
    against the prior."""

    def __init__(self, full_config: Config):

        # load in the full config (in case of inter-module dependencies) and
        # then designate the current config
        self.full_config = full_config
        self.config = full_config.forward_model

        # Build the instrument model
        self.instrument = Instrument(self.full_config)
        self.n_meas = self.instrument.n_chan

        # Build the radiative transfer model
        self.RT = RadiativeTransfer(self.full_config)

        # Build the surface model - this is a bit ugly with the conditionals, but the surface config should already be
        # forced to have appropriate properties, so at least safe
        # TODO: make surface a class with inheritance to make this cleaner
        self.surface = None
        if self.config.surface.surface_category == "surface":
            self.surface = Surface(self.full_config)
        elif self.config.surface.surface_category == "multicomponent_surface":
            self.surface = MultiComponentSurface(self.full_config)
        elif self.config.surface.surface_category == "glint_surface":
            self.surface = GlintSurface(self.full_config)
        elif self.config.surface.surface_category == "thermal_surface":
            self.surface = ThermalSurface(self.full_config)
        elif self.config.surface.surface_category == "lut_surface":
            self.surface = LUTSurface(self.full_config)
        else:
            raise ValueError("Must specify a valid surface model")
            # No need to be more specific - should have been checked in config already

        # Build combined vectors from surface, RT, and instrument
        bounds, scale, init, statevec, bvec, bval = ([] for i in range(6))
        for obj_with_statevec in [self.surface, self.RT, self.instrument]:
            bounds.extend([deepcopy(x) for x in obj_with_statevec.bounds])
            scale.extend([deepcopy(x) for x in obj_with_statevec.scale])
            init.extend([deepcopy(x) for x in obj_with_statevec.init])
            statevec.extend([deepcopy(x) for x in obj_with_statevec.statevec_names])

            bvec.extend([deepcopy(x) for x in obj_with_statevec.bvec])
            bval.extend([deepcopy(x) for x in obj_with_statevec.bval])

        self.bounds = tuple(np.array(bounds).T)
        self.scale = np.array(scale)
        self.init = np.array(init)
        self.statevec = statevec
        self.nstate = len(self.statevec)

        self.bvec = np.array(bvec)
        self.nbvec = len(self.bvec)
        self.bval = np.array(bval)
        self.Sb = np.diagflat(np.power(self.bval, 2))

        # Set up indices for references - MUST MATCH ORDER FROM ABOVE ASSIGNMENT
        self.idx_surface = np.arange(len(self.surface.statevec_names), dtype=int)
<<<<<<< HEAD
        self.idx_RT = np.arange(len(self.RT.statevec_names), dtype=int) + len(
            self.idx_surface
        )
        self.idx_instrument = (
            np.arange(len(self.instrument.statevec_names), dtype=int)
            + len(self.idx_surface)
            + len(self.idx_RT)
        )
=======
        # Sometimes, it's convenient to have the index of the entire surface
        # as one variable, and sometimes you want the sub-components
        # Split surface state vector indices to cover cases where we retrieve
        # additional non-reflectance surface parameters
        self.idx_surf_rfl = self.idx_surface[:len(self.surface.idx_lamb)]  # reflectance portion
        self.idx_surf_nonrfl = self.idx_surface[len(self.surface.idx_lamb):]  # all non-reflectance surface parameters
        self.idx_RT = np.arange(len(self.RT.statevec_names), dtype=int) + len(self.idx_surface)
        self.idx_instrument = np.arange(
            len(self.instrument.statevec_names), dtype=int) + len(self.idx_surface) + len(self.idx_RT)
>>>>>>> 3f3843ea

        self.surface_b_inds = np.arange(len(self.surface.bvec), dtype=int)
        self.RT_b_inds = np.arange(len(self.RT.bvec), dtype=int) + len(
            self.surface_b_inds
        )
        self.instrument_b_inds = (
            np.arange(len(self.instrument.bvec), dtype=int)
            + len(self.surface_b_inds)
            + len(self.RT_b_inds)
        )

        # Load model discrepancy correction
        if self.config.model_discrepancy_file is not None:
            D = loadmat(self.config.model_discrepancy_file)
            self.model_discrepancy = D["cov"]
        else:
            self.model_discrepancy = None

    def out_of_bounds(self, x):
        """Check if state vector is within bounds."""

        x_RT = x[self.idx_RT]
        bound_lwr = self.bounds[0]
        bound_upr = self.bounds[1]
        return any(x_RT >= (bound_upr[self.idx_RT] - eps * 2.0)) or any(
            x_RT <= (bound_lwr[self.idx_RT] + eps * 2.0)
        )

    def xa(self, x, geom):
        """Calculate the prior mean of the state vector (the concatenation
        of state vectors for the surface, Radiative Transfer model, and
        instrument).

        NOTE: the surface prior mean depends on the current state;
        this is so we can calculate the local prior.
        """

        x_surface = x[self.idx_surface]
        xa_surface = self.surface.xa(x_surface, geom)
        xa_RT = self.RT.xa()
        xa_instrument = self.instrument.xa()
        return np.concatenate((xa_surface, xa_RT, xa_instrument), axis=0)

    def Sa(self, x, geom):
        """Calculate the prior covariance of the state vector (the
        concatenation of state vectors for the surface and radiative transfer
        model).

        NOTE: the surface prior depends on the current state; this
        is so we can calculate the local prior.
        """

        x_surface = x[self.idx_surface]
        Sa_surface = self.surface.Sa(x_surface, geom)[:, :]
        Sa_RT = self.RT.Sa()[:, :]
        Sa_instrument = self.instrument.Sa()[:, :]

        return block_diag(Sa_surface, Sa_RT, Sa_instrument)

    def calc_rdn(self, x, geom, rfl=None, Ls=None):
        """Calculate the high-resolution radiance, permitting overrides.
        Project to top-of-atmosphere and translate to radiance. The
        radiative transfer calculations may take place at higher resolution
        so we upsample surface terms.
        """
        x_surface, x_RT, x_instrument = self.unpack(x)
        if rfl is None:
            rfl = self.surface.calc_rfl(x_surface, geom)
        if Ls is None:
            Ls = self.surface.calc_Ls(x_surface, geom)

        rfl_hi = self.upsample(self.surface.wl, rfl)
        Ls_hi = self.upsample(self.surface.wl, Ls)
        return self.RT.calc_rdn(x_RT, rfl_hi, Ls_hi, geom)

    def calc_meas(self, x, geom, rfl=None, Ls=None):
        """Calculate the model observation at instrument wavelengths."""

        x_surface, x_RT, x_instrument = self.unpack(x)
        rdn_hi = self.calc_rdn(x, geom, rfl, Ls)
        return self.instrument.sample(x_instrument, self.RT.wl, rdn_hi)

    def calc_Ls(self, x, geom):
        """Calculate the surface emission."""

        return self.surface.calc_Ls(x[self.idx_surface], geom)

    def calc_rfl(self, x, geom):
        """Calculate the surface reflectance."""

        return self.surface.calc_rfl(x[self.idx_surface], geom)

    def calc_lamb(self, x, geom):
        """Calculate the Lambertian surface reflectance."""

        return self.surface.calc_lamb(x[self.idx_surface], geom)

    def Seps(self, x, meas, geom):
        """Calculate the total uncertainty of the observation, including
        up to three terms: (1) the instrument noise; (2) the uncertainty
        due to explicit unmodeled variables, i.e. the S_epsilon matrix of
        Rodgers et al.; and (3) an aggregate 'model discrepancy' term,
        Gamma."""

        if self.model_discrepancy is not None:
            Gamma = self.model_discrepancy
        else:
            Gamma = 0

        Kb = self.Kb(x, geom)
        Sy = self.instrument.Sy(meas, geom)

        return Sy + Kb.dot(self.Sb).dot(Kb.T) + Gamma

    def K(self, x, geom):
        """Derivative of observation with respect to state vector. This is
        the concatenation of jacobians with respect to parameters of the
        surface and radiative transfer model."""

        # Unpack state vector
        x_surface, x_RT, x_instrument = self.unpack(x)

        # Get partials of reflectance WRT surface state variables, upsample
        rfl = self.surface.calc_rfl(x_surface, geom)
        drfl_dsurface = self.surface.drfl_dsurface(x_surface, geom)
        rfl_hi = self.upsample(self.surface.wl, rfl)
        drfl_dsurface_hi = self.upsample(self.surface.wl, drfl_dsurface.T).T

        # Get partials of emission WRT surface state variables, upsample
        Ls = self.surface.calc_Ls(x_surface, geom)
        dLs_dsurface = self.surface.dLs_dsurface(x_surface, geom)
        Ls_hi = self.upsample(self.surface.wl, Ls)
        dLs_dsurface_hi = self.upsample(self.surface.wl, dLs_dsurface.T).T

        # Derivatives of RTM radiance
        drdn_dRT, drdn_dsurface = self.RT.drdn_dRT(
            x_RT, x_surface, rfl_hi, drfl_dsurface_hi, Ls_hi, dLs_dsurface_hi, geom
        )

        # Derivatives of measurement, avoiding recalculation of rfl, Ls
        dmeas_dsurface = self.instrument.sample(
            x_instrument, self.RT.wl, drdn_dsurface.T
        ).T
        dmeas_dRT = self.instrument.sample(x_instrument, self.RT.wl, drdn_dRT.T).T
        rdn_hi = self.calc_rdn(x, geom, rfl=rfl, Ls=Ls)
        dmeas_dinstrument = self.instrument.dmeas_dinstrument(
            x_instrument, self.RT.wl, rdn_hi
        )

        # Put it all together
        K = np.zeros((self.n_meas, self.nstate), dtype=float)
        K[:, self.idx_surface] = dmeas_dsurface
        K[:, self.idx_RT] = dmeas_dRT
        K[:, self.idx_instrument] = dmeas_dinstrument
        return K

    def Kb(self, x, geom):
        """Derivative of measurement with respect to unmodeled & unretrieved
        unknown variables, e.g. S_b. This is  the concatenation of Jacobians
        with respect to parameters of the surface, radiative transfer model,
        and instrument.  Currently we only treat uncertainties in the
        instrument and RT model."""

        # Unpack state vector
        x_surface, x_RT, x_instrument = self.unpack(x)

        # Get partials of reflectance and upsample
        rfl = self.surface.calc_rfl(x_surface, geom)
        rfl_hi = self.upsample(self.surface.wl, rfl)
        Ls = self.surface.calc_Ls(x_surface, geom)
        Ls_hi = self.upsample(self.surface.wl, Ls)
        rdn_hi = self.calc_rdn(x, geom, rfl=rfl, Ls=Ls)

        drdn_dRTb = self.RT.drdn_dRTb(x_RT, rfl_hi, Ls_hi, geom)
        dmeas_dRTb = self.instrument.sample(x_instrument, self.RT.wl, drdn_dRTb.T).T
        dmeas_dinstrumentb = self.instrument.dmeas_dinstrumentb(
            x_instrument, self.RT.wl, rdn_hi
        )

        # Put it together
        Kb = np.zeros((self.n_meas, self.nbvec), dtype=float)
        Kb[:, self.RT_b_inds] = dmeas_dRTb
        Kb[:, self.instrument_b_inds] = dmeas_dinstrumentb
        return Kb

    def summarize(self, x, geom):
        """State vector summary."""

        x_surface, x_RT, x_instrument = self.unpack(x)
        return (
            self.surface.summarize(x_surface, geom)
            + " "
            + self.RT.summarize(x_RT, geom)
            + " "
            + self.instrument.summarize(x_instrument, geom)
        )

    def calibration(self, x):
        """Calculate measured wavelengths and fwhm."""

        x_inst = x[self.idx_instrument]
        return self.instrument.calibration(x_inst)

    def upsample(self, wl, q):
        """Linear interpolation to RT wavelengths."""

        # In some cases, these differ only by a tiny amount,
        # so no need to waste time interpolating
        if (len(wl) == len(self.RT.wl)) and np.allclose(wl, self.RT.wl):
            return q

        if q.ndim > 1:
            q2 = []
            for qi in q:
                p = interp1d(wl, qi, fill_value="extrapolate")
                q2.append(p(self.RT.wl))
            return np.array(q2)
        else:
            p = interp1d(wl, q, fill_value="extrapolate")
            return p(self.RT.wl)

    def unpack(self, x):
        """Unpack the state vector in appropriate index ordering."""

        x_surface = x[self.idx_surface]
        x_RT = x[self.idx_RT]
        x_instrument = x[self.idx_instrument]
        return x_surface, x_RT, x_instrument<|MERGE_RESOLUTION|>--- conflicted
+++ resolved
@@ -121,16 +121,6 @@
 
         # Set up indices for references - MUST MATCH ORDER FROM ABOVE ASSIGNMENT
         self.idx_surface = np.arange(len(self.surface.statevec_names), dtype=int)
-<<<<<<< HEAD
-        self.idx_RT = np.arange(len(self.RT.statevec_names), dtype=int) + len(
-            self.idx_surface
-        )
-        self.idx_instrument = (
-            np.arange(len(self.instrument.statevec_names), dtype=int)
-            + len(self.idx_surface)
-            + len(self.idx_RT)
-        )
-=======
         # Sometimes, it's convenient to have the index of the entire surface
         # as one variable, and sometimes you want the sub-components
         # Split surface state vector indices to cover cases where we retrieve
@@ -140,7 +130,6 @@
         self.idx_RT = np.arange(len(self.RT.statevec_names), dtype=int) + len(self.idx_surface)
         self.idx_instrument = np.arange(
             len(self.instrument.statevec_names), dtype=int) + len(self.idx_surface) + len(self.idx_RT)
->>>>>>> 3f3843ea
 
         self.surface_b_inds = np.arange(len(self.surface.bvec), dtype=int)
         self.RT_b_inds = np.arange(len(self.RT.bvec), dtype=int) + len(
