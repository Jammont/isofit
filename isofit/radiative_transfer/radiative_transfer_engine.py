--- conflicted
+++ resolved
@@ -175,11 +175,12 @@
                     "Unknown RT mode provided in LUT file. Please use either 'transm' or 'rdn'."
                 )
 
-<<<<<<< HEAD
             # If necessary, resample prebuilt LUT to desired instrument spectral response
             if not len(wl) == len(self.lut.wl) or not all(wl == self.lut.wl):
                 # Discover variables along the wl dim
-                keys = {key for key, data in self.lut.items() if "wl" in data.dims}
+                keys = {key for key in self.lut if "wl" in self.lut[key].dims} - {
+                    "fwhm",
+                }
 
                 # Apply resampling to these keys
                 conv = xr.apply_ufunc(
@@ -191,17 +192,9 @@
                     output_core_dims=[["wl"]],  # Adds wl to the expected output dims
                     keep_attrs="override",
                     # on_missing_core_dim = 'copy' # Newer versions of xarray support this
-=======
-            # if necessary, resample prebuilt LUT to desired instrument spectral response
-            if not len(wl) == len(self.lut.wl) or all(wl == self.lut.wl):
-                Logger.info(f"Resampling LUT to instrument spectral response.")
-                conv = xr.Dataset(
-                    coords={"point": self.lut.point, "wl": wl},
-                    attrs={"RT_mode": self.rt_mode},
->>>>>>> ba743b18
                 )
 
-                # If not on newer versions
+                # If not on newer versions, add keys not on the wl dim
                 for key in list(self.lut.drop_dims("wl")):
                     conv[key] = self.lut[key]
 
