--- conflicted
+++ resolved
@@ -68,8 +68,6 @@
         modtran_emulation=False,
         **kwargs,
     ):
-<<<<<<< HEAD
-=======
         current = os.environ.get("SIXS_DIR")
         if not current:
             Logger.debug(f"Setting SIXS_DIR={env.sixs}")
@@ -84,7 +82,6 @@
                 "This may cause issues, please either set the env to the ini, or override the ini to the env using:"
             )
             Logger.error("  isofit --sixs $SIXS_DIR ...")
->>>>>>> 09493a22
 
         self.modtran_emulation = modtran_emulation
 
