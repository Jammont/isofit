#! /usr/bin/env python3
#
#  Copyright 2018 California Institute of Technology
#
#  Licensed under the Apache License, Version 2.0 (the "License");
#  you may not use this file except in compliance with the License.
#  You may obtain a copy of the License at
#
#      http://www.apache.org/licenses/LICENSE-2.0
#
#  Unless required by applicable law or agreed to in writing, software
#  distributed under the License is distributed on an "AS IS" BASIS,
#  WITHOUT WARRANTIES OR CONDITIONS OF ANY KIND, either express or implied.
#  See the License for the specific language governing permissions and
#  limitations under the License.
#
# ISOFIT: Imaging Spectrometer Optimal FITting
# Author: David R Thompson, david.r.thompson@jpl.nasa.gov
#

import os
import sys
import numpy as np
import logging

from ..core.common import combos, eps, load_wavelen
from ..core.common import VectorInterpolator


### Functions ###

def spawn_rt(cmd):
    """Run a CLI command."""

    print(cmd)
    os.system(cmd)


### Classes ###

class FileExistsError(Exception):
    """FileExistsError with a message."""

    def __init__(self, message):
        super(FileExistsError, self).__init__(message)


class TabularRT:
    """A model of photon transport including the atmosphere."""

    def __init__(self, config):

        self.wl, self.fwhm = load_wavelen(config['wavelength_file'])
        self.n_chan = len(self.wl)

        defaults = {
            'configure_and_exit': False,
            'auto_rebuild': True
        }

        for key, value in defaults.items():
            if key in config:
                setattr(self, key, config[key])
            else:
                setattr(self, key, value)

        self.lut_grid_config = config['lut_grid']
        self.lut_dir = config['lut_path']
        self.statevec = list(config['statevector'].keys())
        self.n_point = len(self.lut_grid_config)
        self.n_state = len(self.statevec)

        self.luts = {}

        # Retrieved variables.  We establish scaling, bounds, and
        # initial guesses for each state vector element.  The state
        # vector elements are all free parameters in the RT lookup table,
        # and they all have associated dimensions in the LUT grid.
        self.bounds, self.scale, self.init = [], [], []
        self.prior_mean, self.prior_sigma = [], []
        for key in self.statevec:
            element = config['statevector'][key]
            self.bounds.append(element['bounds'])
            self.scale.append(element['scale'])
            self.init.append(element['init'])
            self.prior_sigma.append(element['prior_sigma'])
            self.prior_mean.append(element['prior_mean'])
<<<<<<< HEAD
        self.bounds = np.array(self.bounds)
        self.scale = np.array(self.scale)
        self.init = np.array(self.init)
        self.prior_mean = np.array(self.prior_mean)
        self.prior_sigma = np.array(self.prior_sigma)
        self.bval = np.array([config['unknowns'][k] for k in self.bvec])

    def xa(self):
        """Mean of prior distribution, calculated at state x. This is the
           Mean of our LUT grid (why not)."""
        return self.prior_mean.copy()

    def Sa(self):
        """Covariance of prior distribution. Our state vector covariance 
           is diagonal with very loose constraints."""
        if self.n_state == 0:
            return np.zeros((0, 0), dtype=float)
        return np.diagflat(pow(self.prior_sigma, 2))
=======
        self.bounds = s.array(self.bounds)
        self.scale = s.array(self.scale)
        self.init = s.array(self.init)
        self.prior_mean = s.array(self.prior_mean)
        self.prior_sigma = s.array(self.prior_sigma)
>>>>>>> 48ce610f

    def build_lut(self, rebuild=False):
        """Each LUT is associated with a source directory.  We build a lookup table by: 
              (1) defining the LUT dimensions, state vector names, and the grid 
                  of values; 
              (2) running modtran if needed, with each MODTRAN run defining a 
                  different point in the LUT; and 
              (3) loading the LUTs, one per key atmospheric coefficient vector,
                  into memory as VectorInterpolator objects."""

        # set up lookup table grid, and associated filename prefixes
        self.lut_dims, self.lut_grids, self.lut_names = [], [], []
        for key, val in self.lut_grid_config.items():
            self.lut_names.append(key)
            self.lut_grids.append(np.array(val))
            if len(self.lut_grids[-1] == 1):
                raise ValueError('Only 1 value in LUT grid {}.  1-d LUT grids cannot be interpreted.'.format(key))
            self.lut_dims.append(len(val))
            if val != sorted(val):
                logging.error('Lookup table grid needs ascending order')
                raise ValueError('Lookup table grid needs ascending order')

        # "points" contains all combinations of grid points
        # We will have one filename prefix per point
        self.points = combos(self.lut_grids)
        self.files = []
        for point in self.points:
            outf = '_'.join(['%s-%6.4f' % (n, x)
                             for n, x in zip(self.lut_names, point)])
            self.files.append(outf)

        rebuild_cmds = []
        for point, fn in zip(self.points, self.files):
            try:
                cmd = self.rebuild_cmd(point, fn)
                rebuild_cmds.append(cmd)
            except FileExistsError:
                pass

        if self.configure_and_exit:
            raise SystemExit
            # sys.exit(0)

        elif len(rebuild_cmds) > 0 and self.auto_rebuild:
            logging.info("rebuilding")
            import multiprocessing
            cwd = os.getcwd()
            os.chdir(self.lut_dir)
            count = multiprocessing.cpu_count()
            pool = multiprocessing.Pool(processes=count)
            r = pool.map_async(spawn_rt, rebuild_cmds)
            r.wait()
            os.chdir(cwd)

<<<<<<< HEAD
        # load the RT runs, one per grid point of the LUT
        # to do: use high-res output
        self.solar_irr = None
        for point, fn in zip(self.points, self.files):
            chnfile = self.lut_dir+'/'+fn+'.chn'
            wl, sol, solzen, rhoatm, transm, sphalb, transup = \
                self.load_rt(point, fn)

            if self.solar_irr is None:  # first file
                self.solar_irr = sol
                self.coszen = np.cos(solzen * np.pi / 180.0)
                dims_aug = self.lut_dims + [self.n_chan]
                self.sphalb = np.zeros(dims_aug, dtype=float)
                self.transm = np.zeros(dims_aug, dtype=float)
                self.rhoatm = np.zeros(dims_aug, dtype=float)
                self.transup = np.zeros(dims_aug, dtype=float)
                self.wl = wl

            ind = [np.where(g == p)[0] for g, p in zip(self.lut_grids, point)]
            ind = tuple(ind)
            self.rhoatm[ind] = rhoatm
            self.sphalb[ind] = sphalb
            self.transm[ind] = transm
            self.transup[ind] = transup

        self.rhoatm_interp = VectorInterpolator(self.lut_grids, self.rhoatm)
        self.sphalb_interp = VectorInterpolator(self.lut_grids, self.sphalb)
        self.transm_interp = VectorInterpolator(self.lut_grids, self.transm)
        self.transup_interp = VectorInterpolator(
            self.lut_grids, self.transup)

    def lookup_lut(self, point):
        """Multi-linear interpolation in the LUT."""

        rhoatm = np.array(self.rhoatm_interp(point)).ravel()
        sphalb = np.array(self.sphalb_interp(point)).ravel()
        transm = np.array(self.transm_interp(point)).ravel()
        transup = np.array(self.transup_interp(point)).ravel()
        return rhoatm, sphalb, transm, transup

    def get(self, x_RT, geom):
        if self.n_point == self.n_state:
            return self.lookup_lut(x_RT)
        else:
            point = np.zeros((self.n_point,))
            for point_ind, name in enumerate(self.lut_grid):
                if name in self.statevec:
                    x_RT_ind = self.statevec.index(name)
                    point[point_ind] = x_RT[x_RT_ind]
                elif name == "OBSZEN":
                    point[point_ind] = geom.OBSZEN
                elif name == "GNDALT":
                    point[point_ind] = geom.GNDALT
                elif name == "viewzen":
                    point[point_ind] = geom.observer_zenith
                elif name == "viewaz":
                    point[point_ind] = geom.observer_azimuth
                elif name == "solaz":
                    point[point_ind] = geom.solar_azimuth
                elif name == "solzen":
                    point[point_ind] = geom.solar_zenith
                elif name == "TRUEAZ":
                    point[point_ind] = geom.TRUEAZ
                elif name == 'phi':
                    point[point_ind] = geom.phi
                elif name == 'umu':
                    point[point_ind] = geom.umu
                else:
                    # If a variable is defined in the lookup table but not
                    # specified elsewhere, we will default to the minimum
                    point[point_ind] = min(self.lut_grid[name])
            for x_RT_ind, name in enumerate(self.statevec):
                point_ind = self.lut_names.index(name)
                point[point_ind] = x_RT[x_RT_ind]
            return self.lookup_lut(point)

    def calc_rdn(self, x_RT, rfl, Ls, geom):
        """Calculate radiance at aperature for a radiative transfer state vector.

        rfl is the reflectance at surface. 
        Ls is the  emissive radiance at surface."""

        if Ls is None:
            Ls = np.zeros(rfl.shape)

        rhoatm, sphalb, transm, transup = self.get(x_RT, geom)
        rho = rhoatm + transm * rfl / (1.0 - sphalb * rfl)
        rdn = rho/np.pi*(self.solar_irr*self.coszen) + (Ls * transup)
        return rdn

    def drdn_dRT(self, x_RT, x_surface, rfl, drfl_dsurface, Ls, dLs_dsurface,
                 geom):
        """Jacobian of radiance with respect to RT and surface state vectors."""

        # first the rdn at the current state vector
        rhoatm, sphalb, transm, transup = self.get(x_RT, geom)
        rho = rhoatm + transm * rfl / (1.0 - sphalb * rfl)
        rdn = rho/np.pi*(self.solar_irr*self.coszen) + (Ls * transup)

        # perturb each element of the RT state vector (finite difference)
        K_RT = []
        for i in range(len(x_RT)):
            x_RT_perturb = x_RT.copy()
            x_RT_perturb[i] = x_RT[i] + eps
            rhoatme, sphalbe, transme, transupe = self.get(x_RT_perturb, geom)
            rhoe = rhoatme + transme * rfl / (1.0 - sphalbe * rfl)
            rdne = rhoe/np.pi*(self.solar_irr*self.coszen) + (Ls * transupe)
            K_RT.append((rdne-rdn) / eps)
        K_RT = np.array(K_RT).T

        # analytical jacobians for surface model state vector, via chain rule
        K_surface = []
        for i in range(len(x_surface)):
            drho_drfl = \
                (transm/(1-sphalb*rfl)+(sphalb*transm*rfl)/pow(1-sphalb*rfl, 2))
            drdn_drfl = drho_drfl/np.pi*(self.solar_irr*self.coszen)
            drdn_dLs = transup
            K_surface.append(drdn_drfl * drfl_dsurface[:, i] +
                             drdn_dLs * dLs_dsurface[:, i])
        K_surface = np.array(K_surface).T

        return K_RT, K_surface

    def drdn_dRTb(self, x_RT, rfl, Ls, geom):
        """Jacobian of radiance with respect to NOT RETRIEVED RT and surface 
           state.  Right now, this is just the sky view factor."""

        if len(self.bvec) == 0:
            Kb_RT = np.zeros((0, len(self.wl.shape)))

        else:
            # first the radiance at the current state vector
            rhoatm, sphalb, transm, transup = self.get(x_RT, geom)
            rho = rhoatm + transm * rfl / (1.0 - sphalb * rfl)
            rdn = rho/np.pi*(self.solar_irr*self.coszen) + (Ls * transup)

            # perturb the sky view
            Kb_RT = []
            perturb = (1.0+eps)
            for unknown in self.bvec:

                if unknown == 'Skyview':
                    rhoe = rhoatm + transm * rfl / (1.0 - sphalb * rfl *
                                                    perturb)
                    rdne = rhoe/np.pi*(self.solar_irr*self.coszen)
                    Kb_RT.append((rdne-rdn) / eps)

                elif unknown == 'H2O_ABSCO' and 'H2OSTR' in self.statevec:
                    # first the radiance at the current state vector
                    rhoatm, sphalb, transm, transup = self.get(x_RT, geom)
                    rho = rhoatm + transm * rfl / (1.0 - sphalb * rfl)
                    rdn = rho/np.pi*(self.solar_irr*self.coszen) + (Ls *
                                                                   transup)
                    i = self.statevec.index('H2OSTR')
                    x_RT_perturb = x_RT.copy()
                    x_RT_perturb[i] = x_RT[i] * perturb
                    rhoatme, sphalbe, transme, transupe = self.get(
                        x_RT_perturb, geom)
                    rhoe = rhoatme + transme * rfl / (1.0 - sphalbe * rfl)
                    rdne = rhoe/np.pi*(self.solar_irr*self.coszen) + (Ls *
                                                                     transupe)
                    Kb_RT.append((rdne-rdn) / eps)

        Kb_RT = np.array(Kb_RT).T
        return Kb_RT

=======
>>>>>>> 48ce610f
    def summarize(self, x_RT, geom):
        """Summary of state vector."""

        if len(x_RT) < 1:
            return ''
        return 'Atmosphere: '+' '.join(['%5.3f' % xi for xi in x_RT])

    def reconfigure(self, config):
        """Accept new configuration options. We only support a few very 
           specific reconfigurations. Here, when performing multiple 
           retrievals with the same radiative transfer model, we can 
           reconfigure the prior distribution for this specific
           retrieval event to incorporate variable atmospheric information 
           from other sources."""

        if 'prior_means' in config and \
                config['prior_means'] is not None:
            self.prior_mean = config['prior_means']
            self.init = np.minimum(np.maximum(config['prior_means'],
                                            self.bounds[:, 0] + eps), self.bounds[:, 1] - eps)

        if 'prior_variances' in config and \
                config['prior_variances'] is not None:
            self.prior_sigma = np.sqrt(config['prior_variances'])<|MERGE_RESOLUTION|>--- conflicted
+++ resolved
@@ -85,32 +85,11 @@
             self.init.append(element['init'])
             self.prior_sigma.append(element['prior_sigma'])
             self.prior_mean.append(element['prior_mean'])
-<<<<<<< HEAD
-        self.bounds = np.array(self.bounds)
-        self.scale = np.array(self.scale)
-        self.init = np.array(self.init)
-        self.prior_mean = np.array(self.prior_mean)
-        self.prior_sigma = np.array(self.prior_sigma)
-        self.bval = np.array([config['unknowns'][k] for k in self.bvec])
-
-    def xa(self):
-        """Mean of prior distribution, calculated at state x. This is the
-           Mean of our LUT grid (why not)."""
-        return self.prior_mean.copy()
-
-    def Sa(self):
-        """Covariance of prior distribution. Our state vector covariance 
-           is diagonal with very loose constraints."""
-        if self.n_state == 0:
-            return np.zeros((0, 0), dtype=float)
-        return np.diagflat(pow(self.prior_sigma, 2))
-=======
         self.bounds = s.array(self.bounds)
         self.scale = s.array(self.scale)
         self.init = s.array(self.init)
         self.prior_mean = s.array(self.prior_mean)
         self.prior_sigma = s.array(self.prior_sigma)
->>>>>>> 48ce610f
 
     def build_lut(self, rebuild=False):
         """Each LUT is associated with a source directory.  We build a lookup table by: 
@@ -165,175 +144,6 @@
             r.wait()
             os.chdir(cwd)
 
-<<<<<<< HEAD
-        # load the RT runs, one per grid point of the LUT
-        # to do: use high-res output
-        self.solar_irr = None
-        for point, fn in zip(self.points, self.files):
-            chnfile = self.lut_dir+'/'+fn+'.chn'
-            wl, sol, solzen, rhoatm, transm, sphalb, transup = \
-                self.load_rt(point, fn)
-
-            if self.solar_irr is None:  # first file
-                self.solar_irr = sol
-                self.coszen = np.cos(solzen * np.pi / 180.0)
-                dims_aug = self.lut_dims + [self.n_chan]
-                self.sphalb = np.zeros(dims_aug, dtype=float)
-                self.transm = np.zeros(dims_aug, dtype=float)
-                self.rhoatm = np.zeros(dims_aug, dtype=float)
-                self.transup = np.zeros(dims_aug, dtype=float)
-                self.wl = wl
-
-            ind = [np.where(g == p)[0] for g, p in zip(self.lut_grids, point)]
-            ind = tuple(ind)
-            self.rhoatm[ind] = rhoatm
-            self.sphalb[ind] = sphalb
-            self.transm[ind] = transm
-            self.transup[ind] = transup
-
-        self.rhoatm_interp = VectorInterpolator(self.lut_grids, self.rhoatm)
-        self.sphalb_interp = VectorInterpolator(self.lut_grids, self.sphalb)
-        self.transm_interp = VectorInterpolator(self.lut_grids, self.transm)
-        self.transup_interp = VectorInterpolator(
-            self.lut_grids, self.transup)
-
-    def lookup_lut(self, point):
-        """Multi-linear interpolation in the LUT."""
-
-        rhoatm = np.array(self.rhoatm_interp(point)).ravel()
-        sphalb = np.array(self.sphalb_interp(point)).ravel()
-        transm = np.array(self.transm_interp(point)).ravel()
-        transup = np.array(self.transup_interp(point)).ravel()
-        return rhoatm, sphalb, transm, transup
-
-    def get(self, x_RT, geom):
-        if self.n_point == self.n_state:
-            return self.lookup_lut(x_RT)
-        else:
-            point = np.zeros((self.n_point,))
-            for point_ind, name in enumerate(self.lut_grid):
-                if name in self.statevec:
-                    x_RT_ind = self.statevec.index(name)
-                    point[point_ind] = x_RT[x_RT_ind]
-                elif name == "OBSZEN":
-                    point[point_ind] = geom.OBSZEN
-                elif name == "GNDALT":
-                    point[point_ind] = geom.GNDALT
-                elif name == "viewzen":
-                    point[point_ind] = geom.observer_zenith
-                elif name == "viewaz":
-                    point[point_ind] = geom.observer_azimuth
-                elif name == "solaz":
-                    point[point_ind] = geom.solar_azimuth
-                elif name == "solzen":
-                    point[point_ind] = geom.solar_zenith
-                elif name == "TRUEAZ":
-                    point[point_ind] = geom.TRUEAZ
-                elif name == 'phi':
-                    point[point_ind] = geom.phi
-                elif name == 'umu':
-                    point[point_ind] = geom.umu
-                else:
-                    # If a variable is defined in the lookup table but not
-                    # specified elsewhere, we will default to the minimum
-                    point[point_ind] = min(self.lut_grid[name])
-            for x_RT_ind, name in enumerate(self.statevec):
-                point_ind = self.lut_names.index(name)
-                point[point_ind] = x_RT[x_RT_ind]
-            return self.lookup_lut(point)
-
-    def calc_rdn(self, x_RT, rfl, Ls, geom):
-        """Calculate radiance at aperature for a radiative transfer state vector.
-
-        rfl is the reflectance at surface. 
-        Ls is the  emissive radiance at surface."""
-
-        if Ls is None:
-            Ls = np.zeros(rfl.shape)
-
-        rhoatm, sphalb, transm, transup = self.get(x_RT, geom)
-        rho = rhoatm + transm * rfl / (1.0 - sphalb * rfl)
-        rdn = rho/np.pi*(self.solar_irr*self.coszen) + (Ls * transup)
-        return rdn
-
-    def drdn_dRT(self, x_RT, x_surface, rfl, drfl_dsurface, Ls, dLs_dsurface,
-                 geom):
-        """Jacobian of radiance with respect to RT and surface state vectors."""
-
-        # first the rdn at the current state vector
-        rhoatm, sphalb, transm, transup = self.get(x_RT, geom)
-        rho = rhoatm + transm * rfl / (1.0 - sphalb * rfl)
-        rdn = rho/np.pi*(self.solar_irr*self.coszen) + (Ls * transup)
-
-        # perturb each element of the RT state vector (finite difference)
-        K_RT = []
-        for i in range(len(x_RT)):
-            x_RT_perturb = x_RT.copy()
-            x_RT_perturb[i] = x_RT[i] + eps
-            rhoatme, sphalbe, transme, transupe = self.get(x_RT_perturb, geom)
-            rhoe = rhoatme + transme * rfl / (1.0 - sphalbe * rfl)
-            rdne = rhoe/np.pi*(self.solar_irr*self.coszen) + (Ls * transupe)
-            K_RT.append((rdne-rdn) / eps)
-        K_RT = np.array(K_RT).T
-
-        # analytical jacobians for surface model state vector, via chain rule
-        K_surface = []
-        for i in range(len(x_surface)):
-            drho_drfl = \
-                (transm/(1-sphalb*rfl)+(sphalb*transm*rfl)/pow(1-sphalb*rfl, 2))
-            drdn_drfl = drho_drfl/np.pi*(self.solar_irr*self.coszen)
-            drdn_dLs = transup
-            K_surface.append(drdn_drfl * drfl_dsurface[:, i] +
-                             drdn_dLs * dLs_dsurface[:, i])
-        K_surface = np.array(K_surface).T
-
-        return K_RT, K_surface
-
-    def drdn_dRTb(self, x_RT, rfl, Ls, geom):
-        """Jacobian of radiance with respect to NOT RETRIEVED RT and surface 
-           state.  Right now, this is just the sky view factor."""
-
-        if len(self.bvec) == 0:
-            Kb_RT = np.zeros((0, len(self.wl.shape)))
-
-        else:
-            # first the radiance at the current state vector
-            rhoatm, sphalb, transm, transup = self.get(x_RT, geom)
-            rho = rhoatm + transm * rfl / (1.0 - sphalb * rfl)
-            rdn = rho/np.pi*(self.solar_irr*self.coszen) + (Ls * transup)
-
-            # perturb the sky view
-            Kb_RT = []
-            perturb = (1.0+eps)
-            for unknown in self.bvec:
-
-                if unknown == 'Skyview':
-                    rhoe = rhoatm + transm * rfl / (1.0 - sphalb * rfl *
-                                                    perturb)
-                    rdne = rhoe/np.pi*(self.solar_irr*self.coszen)
-                    Kb_RT.append((rdne-rdn) / eps)
-
-                elif unknown == 'H2O_ABSCO' and 'H2OSTR' in self.statevec:
-                    # first the radiance at the current state vector
-                    rhoatm, sphalb, transm, transup = self.get(x_RT, geom)
-                    rho = rhoatm + transm * rfl / (1.0 - sphalb * rfl)
-                    rdn = rho/np.pi*(self.solar_irr*self.coszen) + (Ls *
-                                                                   transup)
-                    i = self.statevec.index('H2OSTR')
-                    x_RT_perturb = x_RT.copy()
-                    x_RT_perturb[i] = x_RT[i] * perturb
-                    rhoatme, sphalbe, transme, transupe = self.get(
-                        x_RT_perturb, geom)
-                    rhoe = rhoatme + transme * rfl / (1.0 - sphalbe * rfl)
-                    rdne = rhoe/np.pi*(self.solar_irr*self.coszen) + (Ls *
-                                                                     transupe)
-                    Kb_RT.append((rdne-rdn) / eps)
-
-        Kb_RT = np.array(Kb_RT).T
-        return Kb_RT
-
-=======
->>>>>>> 48ce610f
     def summarize(self, x_RT, geom):
         """Summary of state vector."""
 
