#! /usr/bin/env python3
#
#  Copyright 2018 California Institute of Technology
#
#  Licensed under the Apache License, Version 2.0 (the "License");
#  you may not use this file except in compliance with the License.
#  You may obtain a copy of the License at
#
#      http://www.apache.org/licenses/LICENSE-2.0
#
#  Unless required by applicable law or agreed to in writing, software
#  distributed under the License is distributed on an "AS IS" BASIS,
#  WITHOUT WARRANTIES OR CONDITIONS OF ANY KIND, either express or implied.
#  See the License for the specific language governing permissions and
#  limitations under the License.
#
# ISOFIT: Imaging Spectrometer Optimal FITting
# Authors: David R Thompson, david.r.thompson@jpl.nasa.gov
#          Nimrod Carmon, nimrod.carmon@jpl.nasa.gov
#

import json
import logging
import os
import re
import subprocess
from copy import deepcopy
from sys import platform

import time
import numpy as np
import scipy.interpolate
import scipy.stats

from isofit.radiative_transfer.radiative_transfer_engine import RadiativeTransferEngine

from ..core.common import json_load_ascii, recursive_replace

Logger = logging.getLogger(__file__)

### Variables ###

eps = 1e-5  # used for finite difference derivative calculations
tropopause_altitude_km = 17.0

### Classes ###


class FileExistsError(Exception):
    """FileExistsError with a message."""

    def __init__(self, message):
        super(FileExistsError, self).__init__(message)


class ModtranRT(RadiativeTransferEngine):
    """A model of photon transport including the atmosphere."""

<<<<<<< HEAD
    def __init__(
        self,
        engine_config: RadiativeTransferEngineConfig,
        full_config: Config,
        build_lut: bool = True,
    ):
        """."""

        # Specify which of the potential MODTRAN LUT parameters are angular, which will be handled differently
        self.angular_lut_keys_degrees = [
            "OBSZEN",
            "TRUEAZ",
            "viewzen",
            "viewaz",
            "solzen",
            "solaz",
            "observer_zenith",
            "solar_zenith",
            "relative_azimuth",
        ]
        self.angular_lut_keys_radians = []
=======
    max_buffer_time = 0.5
>>>>>>> 50c7969f

    @staticmethod
    def parseTokens(tokens: list, coszen: float) -> dict:
        """
        Processes tokens returned by parseLine()

        Parameters
        ----------
        tokens: list
            List of floats returned by parseLine()
        coszen: float
            cos(zenith(filename))

        Returns
        -------
        dict
            Dictionary of calculated values using the tokens list
        """
        irr = tokens[18] * 1e6 * np.pi / tokens[8] / coszen  # uW/nm/sr/cm2

        # fmt: off
        # If classic singlepart transmittance is used,
        # we store total transmittance ((down direct + down diffuse) * (up direct + up diffuse))
        # under the diffuse down transmittance key (transm_down_dif) to ensure consistency
        # Tokens[24] contains only the direct upward transmittance,
        # so we store it under the direct upward transmittance key (transm_up_dir)
        # ToDo: remove in future versions and enforce the use of multipart transmittance
        return {
            'solar_irr'          : irr,       # Solar irradiance
            'wl'                 : tokens[0], # Wavelength
            'rhoatm'             : tokens[4] * 1e6 * np.pi / (irr * coszen), # uW/nm/sr/cm2
            'width'              : tokens[8],
            'thermal_upwelling'  : (tokens[11] + tokens[12]) / tokens[8] * 1e6, # uW/nm/sr/cm2
            'thermal_downwelling': tokens[16] * 1e6 / tokens[8],
            'path_rdn'           : tokens[14] * 1e6 + tokens[15] * 1e6, # The sum of the (1) single scattering and (2) multiple scattering
            'grnd_rflt'          : tokens[16] * 1e6,        # ground reflected radiance (direct+diffuse+multiple scattering)
            'drct_rflt'          : tokens[17] * 1e6,        # same as 16 but only on the sun->surface->sensor path (only direct)
            'transm_down_dif'    : tokens[21] + tokens[22],  # total transmittance (down * up, direct + diffuse)
            'sphalb'             : tokens[23],  # atmospheric spherical albedo
            'transm_up_dir'      : tokens[24],  # upward direct transmittance
        }
        # fmt: on

    @staticmethod
    def parseLine(line: str) -> list:
        """
        Parses a single line of a .chn file into a list of token values

        Parameters
        ----------
        line: str
            Singular data line of a MODTRAN .chn file

        Returns
        -------
        list
            List of floats parsed from the line
        """
        # Fixes issues in large datasets where irrelevant columns touch which breaks parseTokens()
        line = line[:17] + " " + line[18:]

        return [float(match) for match in re.findall(r"(\d\S*)", line)]

    def load_chn(self, file: str, coszen: float, header: int = 5) -> dict:
        """
        Parses a MODTRAN channel file and extracts relevant data

        Parameters
        ----------
        file: str
            Path to a .chn file
        coszen: float
            ...
        header: int, defaults=5
            Number of lines to skip for the header

        Returns
        -------
        chn: dict
            Channel data
        """
        with open(file, "r") as f:
            lines = f.readlines()

        data = [lines[header:]]

        # Determine if this is a multipart transmittance file, break if so
        L = len(lines)
        for N in range(2, 4):  # Currently support 1, 2, and 3 part transmittance files
            # Length of each part
            n = int(L / N)

            # Check if the first line of the next part is the same
            if lines[1] == lines[n + 1]:
                Logger.debug(f"Channel file discovered to be {N} parts: {file}")

                # Parse the lines into N many parts
                data = []
                for i in range(N):
                    j = i + 1
                    data.append(lines[n * i : n * j][header:])

                # No need to check other N sizes
                break
        else:
            Logger.warning(
                "Channel file detected to be a single transmittance, support for this will be dropped in a future version."
                + " Please start using 2 or 3 multipart transmittance files."
            )

        parts = []
        for part, lines in enumerate(data):
            parsed = [self.parseTokens(self.parseLine(line), coszen) for line in lines]

            # Convert from: [{k1: v11, k2: v21}, {k1: v12, k2: v22}]
            #           to: {k1: [v11, v22], k2: [v21, v22]} - as numpy arrays
            combined = {}
            for i, parse in enumerate(parsed):
                for key, value in parse.items():
                    values = combined.setdefault(key, np.full(len(parsed), np.nan))
                    values[i] = value

            parts.append(combined)

        # Single transmittance files will be the first dict in the list, otherwise multiparts use two_albedo_method
        chn = parts[0]
        if len(parts) > 1:
            Logger.debug("Using two albedo method")
            chn = self.two_albedo_method(*parts, coszen, *self.test_rfls)

        return chn

    @staticmethod
    def load_tp6(file):
        """
        Parses relevant information from a tp6 file. Specifically, seeking a
        table in the unstructured text and extracting a column from it.

        Parameters
        ----------
        tp6: str
            tp6 file path
        """
        with open(file, "r") as tp6:
            lines = tp6.readlines()

        if not lines:
            raise ValueError(f"tp6 file is empty: {file}")

        for i, line in enumerate(lines):
            # Table found
            if "SINGLE SCATTER SOLAR" in line:
                i += 5  # Skip header
                break

        # Start at the table
        solzen = []
        for line in lines[i:]:
            split = line.split()

            # End of table
            if not split:
                break

            # Retrieve solar zenith
            solzen.append(float(split[3]))

        if not solzen:
            raise ValueError(f"No solar zenith found in tp6 file: {file}")

        return np.mean(solzen)

    def preSim(self):
        """
        Post-initialized, pre-simulation setup
        """
        self.filtpath = os.path.join(
            self.sim_path,
            f"wavelengths_{self.engine_config.engine_name}_{self.wl[0]}_{self.wl[-1]}.flt",
        )
        self.template = json_load_ascii(self.engine_config.template_file)["MODTRAN"]

        # Regenerate MODTRAN input wavelength file
        if not os.path.exists(self.filtpath):
            self.wl2flt(self.wl, self.fwhm, self.filtpath)

        # Insert aerosol templates, if specified
        if self.engine_config.aerosol_model_file is not None:
            self.template[0]["MODTRANINPUT"]["AEROSOLS"] = json_load_ascii(
                self.engine_config.aerosol_template_file
            )

        # Insert aerosol data, if specified
        if self.engine_config.aerosol_model_file is not None:
            aer_data = np.loadtxt(self.engine_config.aerosol_model_file)
            self.aer_wl = aer_data[:, 0]
            aer_data = np.transpose(aer_data[:, 1:])
            self.naer = int(len(aer_data) / 3)
            aer_absc, aer_extc, aer_asym = [], [], []
            for i in range(self.naer):
                aer_extc.append(aer_data[i * 3])
                aer_absc.append(aer_data[i * 3 + 1])
                aer_asym.append(aer_data[i * 3 + 2])
            self.aer_absc = np.array(aer_absc)
            self.aer_extc = np.array(aer_extc)
            self.aer_asym = np.array(aer_asym)

    def readSim(self, point):
        """
        For a given point, parses the tp6 and chn file and returns the data
        """
        file = os.path.join(self.sim_path, self.point_to_filename(point))

        solzen = self.load_tp6(f"{file}.tp6")
        coszen = np.cos(solzen * np.pi / 180.0)
        params = self.load_chn(f"{file}.chn", coszen)

        # Remove thermal terms in VSWIR runs to avoid incorrect usage
        if self.treat_as_emissive is False:
            for key in ["thermal_upwelling", "thermal_downwelling"]:
                if key in params:
                    Logger.debug(
                        f"Deleting key because treat_as_emissive is False: {key}"
                    )
                    del params[key]

        params["solzen"] = solzen
        params["coszen"] = coszen

        return params

    def makeSim(self, point, file=None, timeout=None):
        """
        Prepares the command to execute MODTRAN
        """
        if self.engine_base_dir is None:
            Logger.error(
                "No MODTRAN installation provided, please set config key `engine_base_dir`"
            )
            return

        filename_base = file or self.point_to_filename(point)

        # Translate ISOFIT generic lut names to MODTRAN-specific names
        translation = {
            "surface_elevation_km": "GNDALT",
            "observer_altitude_km": "H1ALT",
            "observer_azimuth": "TRUEAZ",
            "observer_zenith": "OBSZEN",
        }
        names = [translation.get(key, key) for key in self.lut_names]

        vals = dict([(n, v) for n, v in zip(names, point)])
        vals["DISALB"] = True
        vals["NAME"] = filename_base
        vals["FILTNM"] = os.path.normpath(self.filtpath)
        modtran_config_str, modtran_config = self.modtran_driver(dict(vals))

        # Check rebuild conditions: LUT is missing or from a different config
        infilename = "LUT_" + filename_base + ".json"
        infilepath = os.path.join(self.sim_path, "LUT_" + filename_base + ".json")

        if not self.required_results_exist(filename_base):
            rebuild = True
        else:
            # We compare the two configuration files, ignoring names and
            # wavelength paths which tend to be non-portable
            with open(infilepath, "r") as fin:
                current_config = json.load(fin)["MODTRAN"]
                current_config[0]["MODTRANINPUT"]["NAME"] = ""
                modtran_config[0]["MODTRANINPUT"]["NAME"] = ""
                current_config[0]["MODTRANINPUT"]["SPECTRAL"]["FILTNM"] = ""
                modtran_config[0]["MODTRANINPUT"]["SPECTRAL"]["FILTNM"] = ""
                current_str = json.dumps(current_config)
                modtran_str = json.dumps(modtran_config)
                rebuild = modtran_str.strip() != current_str.strip()

        if not rebuild:
            Logger.warning(
                f"File already exists and not set to rebuild, skipping execution: {filename_base}"
            )
            return

        # write_config_file
        with open(infilepath, "w") as f:
            f.write(modtran_config_str)

        # Specify location of the proper MODTRAN 6.0 binary for this OS
        xdir = {"linux": "linux", "darwin": "macos", "windows": "windows"}

        # Generate the CLI path
        cmd = os.path.join(
            self.engine_base_dir, "bin", xdir[platform], "mod6c_cons " + infilename
        )

        call = subprocess.run(
            cmd, shell=True, timeout=timeout, cwd=self.sim_path, capture_output=True
        )
        if call.stdout:
            Logger.error(call.stdout.decode())

    def modtran_driver(self, overrides):
        """Write a MODTRAN 6.0 input file."""

        param = deepcopy(self.template)

        if hasattr(self, "aer_absc"):
            fracs = np.zeros((self.naer))

        if "IPARM" not in param[0]["MODTRANINPUT"]["GEOMETRY"]:
            raise AttributeError("MODTRAN template requires an IPARM specification")

        if param[0]["MODTRANINPUT"]["GEOMETRY"]["ITYPE"] != 3:
            raise AttributeError("Currently unsupported modtran ITYPE specification")

        # Geometry values that depend on IPARM
        if (
            param[0]["MODTRANINPUT"]["GEOMETRY"]["IPARM"] == 12
            and "GMTIME" in overrides.keys()
        ):
            raise AttributeError(
                "GMTIME in MODTRAN driver overrides, but IPARM set to 12.  Check"
                " modtran template."
            )
        elif param[0]["MODTRANINPUT"]["GEOMETRY"]["IPARM"] == 11 and {
            "solar_azimuth",
            "solaz",
            "solar_zenith",
            "solzen",
        }.intersection(set(overrides.keys())):
            raise AttributeError(
                "Solar geometry (solar az/azimuth zen/zenith) is specified, but IPARM"
                " is set to 11.  Check MODTRAN template"
            )

        if {"PARM1", "PARM2"}.intersection(set(overrides.keys())):
            raise AttributeError(
                "PARM1 and PARM2 keys not supported as LUT dimensions.  Please use"
                " either solar_azimuth/solaz or solar_zenith/solzen"
            )

        # Perform overrides
        for key, val in overrides.items():
            recursive_replace(param, key, val)

            if key.startswith("AER"):
                i = int(key.split("_")[-1])
                fracs[i] = val

            elif key in ["EXT550", "AOT550", "AOD550"]:
                # MODTRAN 6.0 convention treats negative visibility as AOT550
                recursive_replace(param, "VIS", -val)

            elif key == "FILTNM":
                param[0]["MODTRANINPUT"]["SPECTRAL"]["FILTNM"] = val

            elif key == "FILTNM":
                param[0]["MODTRANINPUT"]["SPECTRAL"]["FILTNM"] = val

            # Geometry parameters we want to populate even if unassigned
            elif key in ["H1ALT", "IDAY", "TRUEAZ", "OBSZEN", "GMTIME"]:
                param[0]["MODTRANINPUT"]["GEOMETRY"][key] = val

            elif key == "AIRT_DELTA_K":
                # If there is no profile already provided ...
                if (
                    param[0]["MODTRANINPUT"]["ATMOSPHERE"]["MODEL"]
                    != "ATM_USER_ALT_PROFILE"
                ):
                    # MODTRAN cannot accept a ground altitude above 6 km, so keep all layers after that
                    gndalt = param[0]["MODTRANINPUT"]["SURFACE"]["GNDALT"]

                    # E.g.: [1.5, 2, 3, 4, 5]
                    low_altitudes = [gndalt] + list(
                        np.arange(6 - np.ceil(gndalt)) + np.ceil(gndalt)
                    )

                    # MODTRAN cannot accept a ground altitude above 6 km, so keep all layers after that
                    hi_altitudes = [
                        6.0,
                        7.0,
                        8.0,
                        9.0,
                        10.0,
                        11.0,
                        12.0,
                        13.0,
                        14.0,
                        15.0,
                        16.0,
                        17.0,
                        18.0,
                        19.0,
                        20.0,
                        21.0,
                        22.0,
                        23.0,
                        24.0,
                        25.0,
                        30.0,
                        35.0,
                        40.0,
                        45.0,
                        50.0,
                        55.0,
                        60.0,
                        70.0,
                        80.0,
                        100.0,
                    ]

                    altitudes = (
                        low_altitudes + hi_altitudes
                    )  # Append lists, don't add altitudes!

                    prof_unt_tdelta_kelvin = np.where(
                        np.array(altitudes) <= tropopause_altitude_km, val, 0
                    )

                    altitude_dict = {
                        "TYPE": "PROF_ALTITUDE",
                        "UNITS": "UNT_KILOMETERS",
                        "PROFILE": altitudes,
                    }
                    delta_kelvin_dict = {
                        "TYPE": "PROF_TEMPERATURE",
                        "UNITS": "UNT_TDELTA_KELVIN",
                        "PROFILE": prof_unt_tdelta_kelvin.tolist(),
                    }

                    param[0]["MODTRANINPUT"]["ATMOSPHERE"][
                        "MODEL"
                    ] = "ATM_USER_ALT_PROFILE"
                    param[0]["MODTRANINPUT"]["ATMOSPHERE"]["NPROF"] = 2
                    param[0]["MODTRANINPUT"]["ATMOSPHERE"]["NLAYERS"] = len(altitudes)
                    param[0]["MODTRANINPUT"]["ATMOSPHERE"]["PROFILES"] = [
                        altitude_dict,
                        delta_kelvin_dict,
                    ]

                else:  # A profile is already provided, assume that it includes PROF_ALTITUDE
                    nprof = param[0]["MODTRANINPUT"]["ATMOSPHERE"]["NPROF"]
                    profile_types = []
                    for i in range(nprof):
                        profile_types.append(
                            param[0]["MODTRANINPUT"]["ATMOSPHERE"]["PROFILES"][i][
                                "TYPE"
                            ]
                        )

                    ind_prof_altitude = profile_types.index("PROF_ALTITUDE")
                    prof_altitude = np.array(
                        param[0]["MODTRANINPUT"]["ATMOSPHERE"]["PROFILES"][
                            ind_prof_altitude
                        ]["PROFILE"]
                    )

                    if "PROF_TEMPERATURE" in profile_types:
                        # If a temperature profile already exists, then we must add the temperature delta to that
                        # as MODTRAN apparently does not allow have both an offset and a specified temperature
                        ind_prof_temperature = profile_types.index("PROF_TEMPERATURE")
                        prof_temperature = np.array(
                            param[0]["MODTRANINPUT"]["ATMOSPHERE"]["PROFILES"][
                                ind_prof_temperature
                            ]["PROFILE"]
                        )
                        prof_temperature = np.where(
                            prof_altitude <= tropopause_altitude_km,
                            prof_temperature + val,
                            prof_temperature,
                        )
                        param[0]["MODTRANINPUT"]["ATMOSPHERE"]["PROFILES"][
                            ind_prof_temperature
                        ]["PROFILE"] = prof_temperature.tolist()

                    else:
                        # If a temperature profile does not exist, then use UNT_TDELTA_KELVIN
                        prof_unt_tdelta_kelvin = np.where(
                            prof_altitude <= tropopause_altitude_km, val, 0.0
                        )
                        prof_unt_tdelta_kelvin_dict = {
                            "TYPE": "PROF_TEMPERATURE",
                            "UNITS": "UNT_TDELTA_KELVIN",
                            "PROFILE": prof_unt_tdelta_kelvin.tolist(),
                        }
                        param[0]["MODTRANINPUT"]["ATMOSPHERE"]["PROFILES"].append(
                            prof_unt_tdelta_kelvin_dict
                        )
                        param[0]["MODTRANINPUT"]["ATMOSPHERE"]["NPROF"] = nprof + 1

            # Surface parameters we want to populate even if unassigned
<<<<<<< HEAD
            elif key in ["surface_elevation_km","GNDALT"]:
                param[0]["MODTRANINPUT"]["SURFACE"]["GNDALT"] = val

            elif key in ["observer_zenith", "obszen"]:
                param[0]["MODTRANINPUT"]["GEOMETRY"]["OBSZEN"] = val
=======
            elif key in ["surface_elevation_km", "GNDALT"]:
                param[0]["MODTRANINPUT"]["SURFACE"]["GNDALT"] = val
>>>>>>> 50c7969f

            # Make sure that view geometry gets populated if not assigned previously
            elif key in ["observer_azimuth", "trueaz"]:
                param[0]["MODTRANINPUT"]["GEOMETRY"]["TRUEAZ"] = val

<<<<<<< HEAD
            elif key in ["relative_azimuth", "relaz"]:
                param[0]["MODTRANINPUT"]["GEOMETRY"]["PARM1"] = val

            # elif key in ['altitude_km']
=======
            elif key in ["observer_zenith", "obszen"]:
                param[0]["MODTRANINPUT"]["GEOMETRY"]["OBSZEN"] = val
>>>>>>> 50c7969f

            # Populate solar geometry
            elif key in ["solar_zenith", "solzen", "SOLZEN"]:
                param[0]["MODTRANINPUT"]["GEOMETRY"]["PARM2"] = val

            elif key in ["relative_azimuth", "relaz", "RELAZ"]:
                param[0]["MODTRANINPUT"]["GEOMETRY"]["PARM1"] = val

            elif key in ["DISALB", "NAME"]:
                recursive_replace(param, key, val)
            elif key in param[0]["MODTRANINPUT"]["ATMOSPHERE"].keys():
                recursive_replace(param, key, val)
            else:
                raise AttributeError(
                    "Unsupported MODTRAN parameter {} specified".format(key)
                )

        # For custom aerosols, specify final extinction and absorption
        # MODTRAN 6.0 convention treats negative visibility as AOT550
        if hasattr(self, "aer_absc"):
            total_aot = fracs.sum()
            recursive_replace(param, "VIS", -total_aot)
            total_extc = self.aer_extc.T.dot(fracs)
            total_absc = self.aer_absc.T.dot(fracs)
            norm_fracs = fracs / (fracs.sum())
            total_asym = self.aer_asym.T.dot(norm_fracs)

            # Normalize to 550 nm
            total_extc550 = scipy.interpolate.interp1d(self.aer_wl, total_extc)(0.55)
            lvl0 = param[0]["MODTRANINPUT"]["AEROSOLS"]["IREGSPC"][0]
            lvl0["NARSPC"] = len(self.aer_wl)
            lvl0["VARSPC"] = [float(v) for v in self.aer_wl]
            lvl0["ASYM"] = [float(v) for v in total_asym]
            lvl0["EXTC"] = [float(v) / total_extc550 for v in total_extc] 
            lvl0["ABSC"] = [float(v) / total_extc550 for v in total_absc]
            #***Need to round this to a specific number of decimels when writing to make sure subsequent re-runs are exactly the same

        if self.multipart_transmittance:
            const_rfl = np.array(np.array(self.test_rfls) * 100, dtype=int)
            # Here we copy the original config and just change the surface reflectance
            param[0]["MODTRANINPUT"]["CASE"] = 0
            param[0]["MODTRANINPUT"]["SURFACE"]["SURFP"][
                "CSALB"
            ] = f"LAMB_CONST_{const_rfl[0]}_PCT"
            param1 = deepcopy(param[0])
            param1["MODTRANINPUT"]["CASE"] = 1
            param1["MODTRANINPUT"]["SURFACE"]["SURFP"][
                "CSALB"
            ] = f"LAMB_CONST_{const_rfl[1]}_PCT"
            param.append(param1)
            param2 = deepcopy(param[0])
            param2["MODTRANINPUT"]["CASE"] = 2
            param2["MODTRANINPUT"]["SURFACE"]["SURFP"][
                "CSALB"
            ] = f"LAMB_CONST_{const_rfl[2]}_PCT"
            param.append(param2)

        return json.dumps({"MODTRAN": param}), param

    def check_modtran_water_upperbound(self) -> float:
        """Check to see what the max water vapor values is at the first point in the LUT

        Returns:
            float: max water vapor value, or None if test fails
        """
        point = np.array([x[-1] for x in self.lut_grids])

        # Set the H2OSTR value as arbitrarily high - 50 g/cm2 in this case
        point[self.lut_names.index("H2OSTR")] = 50

        filebase = os.path.join(self.sim_path, "H2O_bound_test")
        self.makeSim(point, filebase)

        max_water = None
        with open(
            os.path.join(self.sim_path, filebase + ".tp6"), errors="ignore"
        ) as tp6file:
            for count, line in enumerate(tp6file):
                if "The water column is being set to the maximum" in line:
                    max_water = line.split(",")[1].strip()
                    max_water = float(max_water.split(" ")[0])
                    break

<<<<<<< HEAD
        # Regenerate MODTRAN input wavelength file
        if not os.path.exists(self.filtpath):
            self.wl2flt(self.wl, self.fwhm, self.filtpath)

        # Check that the H2OSTR value, if present, is not too high.
        # MODTRAN caps the value at 5x profile specified value or 100% RH, as
        # defined in PDF-page 52 of the MODTRAN user guide.
        if "H2OSTR" in self.lut_names:
            if (
                "H2OOPT" in self.template[0]["MODTRANINPUT"]["ATMOSPHERE"].keys()
                and self.template[0]["MODTRANINPUT"]["ATMOSPHERE"]["H2OOPT"] == "+"
            ):
                logging.info(
                    "H2OOPT found in MODTRAN template - ignoring H2O upper bound"
                )
            else:
                # Only do this check if we don't have a LUT provided:
                need_to_rebuild = np.any(
                    [
                        not self.required_results_exist(x)
                        for x in self.get_lut_filenames()
                    ]
                )
                if need_to_rebuild:
                    # Define a realistic point, based on lut grid
                    point = np.array([x[-1] for x in self.lut_grids])

                    # Set the H2OSTR value as arbitrarily high - 50 g/cm2 in this case
                    point[self.lut_names.index("H2OSTR")] = 50

                    filebase = os.path.join(
                        os.path.dirname(self.files[-1]), "H2O_bound_test"
                    )
                    cmd = self.rebuild_cmd(point, filebase)

                    # Run MODTRAN for up to 10 seconds - this should be plenty of time
                    if os.path.isdir(self.lut_dir) is False:
                        os.mkdir(self.lut_dir)
                    try:
                        subprocess.call(cmd, shell=True, timeout=20, cwd=self.lut_dir)
                    except Exception as e:
                        logging.info("Error occurred running H2O_bound_test:")
                        logging.info(str(e))
                        pass

                    max_water = None
                    try:
                        with open(
                            os.path.join(self.lut_dir, filebase + ".tp6"), errors="ignore"
                        ) as tp6file:
                            for count, line in enumerate(tp6file):
                                if "The water column is being set to the maximum" in line:
                                    max_water = line.split(",")[1].strip()
                                    max_water = float(max_water.split(" ")[0])
                                    break
                    except FileNotFoundError as e:
                        logging.info("H2O_bound_test.tp6 not found, pausing and then rerunning")
                        time.sleep(np.random.randint(100, 1000)/10.)
                        subprocess.call(cmd, shell=True, timeout=20, cwd=self.lut_dir)
                        with open(
                            os.path.join(self.lut_dir, filebase + ".tp6"), errors="ignore"
                        ) as tp6file:
                            for count, line in enumerate(tp6file):
                                if "The water column is being set to the maximum" in line:
                                    max_water = line.split(",")[1].strip()
                                    max_water = float(max_water.split(" ")[0])
                                    break



                    if max_water is None:
                        logging.error(
                            "Could not find MODTRAN H2O upper bound in file {}".format(
                                filebase + ".tp6"
                            )
                        )
                        raise KeyError("Could not find MODTRAN H2O upper bound")

                    if (
                        np.max(self.lut_grids[self.lut_names.index("H2OSTR")])
                        > max_water
                    ):
                        logging.error(
                            "MODTRAN max H2OSTR with current profile is {}, while H2O"
                            " lut_grid is {}.  Either adjust MODTRAN profile or"
                            " lut_grid.  To over-ride MODTRANs maximum allowable value,"
                            ' set H2OOPT to "+"'.format(
                                max_water,
                                self.lut_grids[self.lut_names.index("H2OSTR")],
                            )
                        )
                        raise KeyError(
                            "MODTRAN H2O lut grid is invalid - see logs for details."
                        )
                        
        done = False
        prev_file_not_found = ''
        n_rerun = 0
        while not done:
            #Build the LUT
            TabularRT.build_lut(self, rebuild)
            
            try:
                #Try to load in all the files
                mod_outputs = []
                for point, fn in zip(self.points, self.files):
                    mod_outputs.append(self.load_rt(fn))
                logging.info("All LUT files loaded, proceeding")
                done = True
            except FileNotFoundError as e:
                time.sleep(np.random.randint(1, 10) / 10.)
                #Extract filename that doesn't exist
                file_not_found = e.filename
                logging.info(f"File not found: {file_not_found}")
                n_rerun += 1
                if not self.auto_rebuild:
                    logging.info('rte_auto_rebuild disabled; stopping')
                    raise e
                if prev_file_not_found == file_not_found:
                    logging.info("Repeated file not found; stopping")
                    raise e
                    # Throw error
                if n_rerun >= 10:
                    logging.info(f"{n_rerun} reruns without all files loading; stopping")
                    raise e
                    # Throw error
                prev_file_not_found = file_not_found

        self.wl = mod_outputs[0]["wl"]
        self.solar_irr = mod_outputs[0]["sol"]
        np.save("solar_irr.npy", self.solar_irr)
        self.coszen = np.cos(mod_outputs[0]["solzen"] * np.pi / 180.0)

        dims_aug = self.lut_dims + [self.n_chan]
        for key in self.modtran_lut_names:
            temp = np.zeros(dims_aug, dtype=float)
            for mod_output, point in zip(mod_outputs, self.points):
                ind = [np.where(g == p)[0] for g, p in zip(self.lut_grids, point)]
                ind = tuple(ind)
                temp[ind] = mod_output[key]

            self.luts[key] = VectorInterpolator(
                self.lut_grids, temp, self.lut_interp_types, self.interpolator_style
            )

    def rebuild_cmd(self, point, fn):
        """."""

        if not fn:
            logging.error("Function is not defined.")
            raise SystemExit("Function is not defined.")

        vals = dict([(n, v) for n, v in zip(self.lut_names, point)])
        vals["DISALB"] = True
        vals["NAME"] = fn
        vals["FILTNM"] = os.path.normpath(self.filtpath)
        modtran_config_str, modtran_config = self.modtran_driver(dict(vals))

        # Check rebuild conditions: LUT is missing or from a different config
        infilename = "LUT_" + fn + ".json"
        infilepath = os.path.join(self.lut_dir, "LUT_" + fn + ".json")

        if not self.required_results_exist(fn):
            rebuild = True
        else:
            # We compare the two configuration files, ignoring names and
            # wavelength paths which tend to be non-portable
            with open(infilepath, "r") as fin:
                current_config = json.load(fin)["MODTRAN"]
                current_config[0]["MODTRANINPUT"]["NAME"] = ""
                modtran_config[0]["MODTRANINPUT"]["NAME"] = ""
                current_config[0]["MODTRANINPUT"]["SPECTRAL"]["FILTNM"] = ""
                modtran_config[0]["MODTRANINPUT"]["SPECTRAL"]["FILTNM"] = ""
                if self.multipart_transmittance:
                    current_config[1]["MODTRANINPUT"]["NAME"] = ""
                    modtran_config[1]["MODTRANINPUT"]["NAME"] = ""
                    current_config[1]["MODTRANINPUT"]["SPECTRAL"]["FILTNM"] = ""
                    modtran_config[1]["MODTRANINPUT"]["SPECTRAL"]["FILTNM"] = ""
                    current_config[2]["MODTRANINPUT"]["NAME"] = ""
                    modtran_config[2]["MODTRANINPUT"]["NAME"] = ""
                    current_config[2]["MODTRANINPUT"]["SPECTRAL"]["FILTNM"] = ""
                    modtran_config[2]["MODTRANINPUT"]["SPECTRAL"]["FILTNM"] = ""
                    #Hacky fix to decimel places not matching
                    try:
                        modtran_config[0]["MODTRANINPUT"]["AEROSOLS"]["IREGSPC"][0]["EXTC"] = ""
                        modtran_config[0]["MODTRANINPUT"]["AEROSOLS"]["IREGSPC"][0]["ABSC"] = ""
                        modtran_config[1]["MODTRANINPUT"]["AEROSOLS"]["IREGSPC"][0]["EXTC"] = ""
                        modtran_config[1]["MODTRANINPUT"]["AEROSOLS"]["IREGSPC"][0]["ABSC"] = ""
                        modtran_config[2]["MODTRANINPUT"]["AEROSOLS"]["IREGSPC"][0]["EXTC"] = ""
                        modtran_config[2]["MODTRANINPUT"]["AEROSOLS"]["IREGSPC"][0]["ABSC"] = "" 
                        
                        current_config[0]["MODTRANINPUT"]["AEROSOLS"]["IREGSPC"][0]["EXTC"] = ""
                        current_config[0]["MODTRANINPUT"]["AEROSOLS"]["IREGSPC"][0]["ABSC"] = ""
                        current_config[1]["MODTRANINPUT"]["AEROSOLS"]["IREGSPC"][0]["EXTC"] = ""
                        current_config[1]["MODTRANINPUT"]["AEROSOLS"]["IREGSPC"][0]["ABSC"] = ""
                        current_config[2]["MODTRANINPUT"]["AEROSOLS"]["IREGSPC"][0]["EXTC"] = ""
                        current_config[2]["MODTRANINPUT"]["AEROSOLS"]["IREGSPC"][0]["ABSC"] = ""
                    except KeyError:
                        pass
                
                    
                current_str = json.dumps(current_config)
                modtran_str = json.dumps(modtran_config)
                rebuild = modtran_str.strip() != current_str.strip()
                

        if rebuild:
            logging.info(f"Rebuilding {infilename}")
            
        if not rebuild:
            logging.info(f"File exists {infilename}")
            raise FileExistsError("File exists")

        # write_config_file
        with open(infilepath, "w") as f:
            f.write(modtran_config_str)

        # Specify location of the proper MODTRAN 6.0 binary for this OS
        xdir = {"linux": "linux", "darwin": "macos", "windows": "windows"}

        # If self.modtran_dir is not defined, raise an exception
        # This occurs e.g., when MODTRAN is not installed
        if not self.modtran_dir:
            logging.warning(
                "MODTRAN directory not defined in config file, this may cause issues"
                " down the line."
            )

        # Generate the CLI path
        cmd = os.path.join(
            self.modtran_dir, "bin", xdir[platform], "mod6c_cons " + infilename
        )
        return cmd
=======
        return max_water
>>>>>>> 50c7969f

    def required_results_exist(self, filename_base):
        infilename = os.path.join(self.sim_path, "LUT_" + filename_base + ".json")
        outchnname = os.path.join(self.sim_path, filename_base + ".chn")
        outtp6name = os.path.join(self.sim_path, filename_base + ".tp6")

        if (
            os.path.isfile(infilename)
            and os.path.isfile(outchnname)
            and os.path.isfile(outtp6name)
        ):
            return True
        else:
            return False

<<<<<<< HEAD
    def load_rt(self, fn):
        """."""

        tp6file = os.path.join(self.lut_dir, fn + ".tp6")
        solzen = self.load_tp6(tp6file)
        coszen = np.cos(solzen * np.pi / 180.0)

        chnfile = os.path.join(self.lut_dir, fn + ".chn")
        try:
            params = self.load_chn(chnfile, coszen)
        except ValueError as e:
            logging.info(f"Error upon load for {chnfile}",flush=True)
            raise e

        # Be careful with the two thermal values! They can only be used in
        # the modtran_tir functions as they require the modtran reflectivity
        # be set to 1 in order to use them in the RTM in radiative_transfer.py.
        # Don't add these to the VSWIR functions!
        names = [
            "wl",
            "sol",
            "rhoatm",
            "transm",
            "sphalb",
            "transup",
            "t_down_dir",
            "t_down_dif",
            "t_up_dir",
            "t_up_dif",
        ]

        # Don't include the thermal terms in VSWIR runs to avoid incorrect usage
        if self.treat_as_emissive:
            names = names + ["thermal_upwelling", "thermal_downwelling"]

        results_dict = {name: param for name, param in zip(names, params)}
        results_dict["solzen"] = solzen
        results_dict["coszen"] = coszen
        return results_dict

    def _lookup_lut(self, point):
        if np.all(np.equal(point, self.last_point_looked_up)):
            return self.last_point_lookup_values
        else:
            ret = {}
            for key, lut in self.luts.items():
                ret[key] = np.array(lut(point)).ravel()

            self.last_point_looked_up = point
            self.last_point_lookup_values = ret
            return ret

    def get(self, x_RT: np.array, geom: Geometry) -> dict:
        """Get interpolated MODTRAN results at a particular location

        Args:
            x_RT: radiative-transfer portion of the statevector
            geom: local geometry conditions for lookup

        Returns:
            interpolated modtran result

        """
        point = np.zeros((self.n_point,))
        for point_ind, name in enumerate(self.lut_grid_config):
            if name in self.statevector_names:
                ix = self.statevector_names.index(name)
                point[point_ind] = x_RT[ix]
            elif name == "OBSZEN":
                point[point_ind] = geom.OBSZEN
            elif name == "GNDALT":
                point[point_ind] = geom.surface_elevation_km
            elif name == "H1ALT":
                point[point_ind] = geom.observer_altitude_km
            elif name == "viewzen":
                point[point_ind] = geom.observer_zenith
            elif name == "viewaz":
                point[point_ind] = geom.observer_azimuth
            elif name == "solaz":
                point[point_ind] = geom.solar_azimuth
            elif name == "solzen":
                point[point_ind] = geom.solar_zenith
            elif name == "TRUEAZ":
                point[point_ind] = geom.TRUEAZ
            elif name == "phi":
                point[point_ind] = geom.phi
            elif name == "umu":
                point[point_ind] = geom.umu
            else:
                # If a variable is defined in the lookup table but not
                # specified elsewhere, we will default to the minimum
                point[point_ind] = min(self.lut_grid_config[name])

        return self._lookup_lut(point)

    def get_L_atm(self, x_RT: np.array, geom: Geometry) -> np.array:
        """Get the interpolated MODTRAN modeled atmospheric reflectance (aka path radiance).

        Args:
            x_RT: radiative-transfer portion of the statevector
            geom: local geometry conditions for lookup

        Returns:
            the interpolated MODTRAN modeled atmospheric reflectance

        """
        if self.treat_as_emissive:
            return self._get_L_atm_tir(x_RT, geom)
        else:
            return self._get_L_atm_vswir(x_RT, geom)

    def _get_L_atm_vswir(self, x_RT: np.array, geom: Geometry) -> np.array:
        r = self.get(x_RT, geom)
        rho = r["rhoatm"]
        rdn = rho / np.pi * (self.solar_irr * self.coszen)
        return rdn

    def _get_L_atm_tir(self, x_RT: np.array, geom: Geometry) -> np.array:
        r = self.get(x_RT, geom)
        return r["thermal_upwelling"]

    def get_L_down_transmitted(self, x_RT: np.array, geom: Geometry) -> np.array:
        """Get the interpolated MODTRAN downward atmospheric transmittance.

        Args:
            x_RT: radiative-transfer portion of the statevector
            geom: local geometry conditions for lookup

        Returns:
            The interpolated MODTRAN downward atmospheric transmittance
        """

        if self.treat_as_emissive:
            return self._get_L_down_transmitted_tir(x_RT, geom)
        else:
            return self._get_L_down_transmitted_vswir(x_RT, geom)

    def _get_L_down_transmitted_vswir(self, x_RT, geom):
        r = self.get(x_RT, geom)
        rdn = (self.solar_irr * self.coszen) / np.pi * r["transm"]
        return rdn

    def _get_L_down_transmitted_tir(self, x_RT, geom):
        """thermal_downwelling already includes the transmission factor. Also
        assume there is no multiple scattering for TIR.
        """
        r = self.get(x_RT, geom)
        return r["thermal_downwelling"]

    def get_L_up(self, x_RT, geom):
        """Thermal emission from the ground is provided by the thermal model,
        so this function is a placeholder for future upgrades."""
        return 0

    def wl2flt(self, wls, fwhms, outfile):
        """Helper function to generate Gaussian distributions around the
        center wavelengths."""

=======
>>>>>>> 50c7969f
    def wl2flt(self, wavelengths: np.array, fwhms: np.array, outfile: str) -> None:
        """Helper function to generate Gaussian distributions around the
        center wavelengths.

        Args:
            wavelengths: wavelength centers
            fwhms: full width at half max
            outfile: file to write to

        """

        sigmas = fwhms / 2.355
        span = 2.0 * np.abs(wavelengths[1] - wavelengths[0])  # nm
        steps = 101

        with open(outfile, "w") as fout:
            fout.write("Nanometer data for sensor\n")
            for wl, fwhm, sigma in zip(wavelengths, fwhms, sigmas):
                ws = wl + np.linspace(-span, span, steps)
                vs = scipy.stats.norm.pdf(ws, wl, sigma)
                vs = vs / vs[int(steps / 2)]
                wns = 10000.0 / (ws / 1000.0)

                fout.write("CENTER:  %6.2f NM   FWHM:  %4.2f NM\n" % (wl, fwhm))

                for w, v, wn in zip(ws, vs, wns):
                    fout.write(" %9.4f %9.7f %9.2f\n" % (w, v, wn))<|MERGE_RESOLUTION|>--- conflicted
+++ resolved
@@ -56,31 +56,7 @@
 class ModtranRT(RadiativeTransferEngine):
     """A model of photon transport including the atmosphere."""
 
-<<<<<<< HEAD
-    def __init__(
-        self,
-        engine_config: RadiativeTransferEngineConfig,
-        full_config: Config,
-        build_lut: bool = True,
-    ):
-        """."""
-
-        # Specify which of the potential MODTRAN LUT parameters are angular, which will be handled differently
-        self.angular_lut_keys_degrees = [
-            "OBSZEN",
-            "TRUEAZ",
-            "viewzen",
-            "viewaz",
-            "solzen",
-            "solaz",
-            "observer_zenith",
-            "solar_zenith",
-            "relative_azimuth",
-        ]
-        self.angular_lut_keys_radians = []
-=======
     max_buffer_time = 0.5
->>>>>>> 50c7969f
 
     @staticmethod
     def parseTokens(tokens: list, coszen: float) -> dict:
@@ -572,30 +548,16 @@
                         param[0]["MODTRANINPUT"]["ATMOSPHERE"]["NPROF"] = nprof + 1
 
             # Surface parameters we want to populate even if unassigned
-<<<<<<< HEAD
-            elif key in ["surface_elevation_km","GNDALT"]:
-                param[0]["MODTRANINPUT"]["SURFACE"]["GNDALT"] = val
-
-            elif key in ["observer_zenith", "obszen"]:
-                param[0]["MODTRANINPUT"]["GEOMETRY"]["OBSZEN"] = val
-=======
+
             elif key in ["surface_elevation_km", "GNDALT"]:
                 param[0]["MODTRANINPUT"]["SURFACE"]["GNDALT"] = val
->>>>>>> 50c7969f
 
             # Make sure that view geometry gets populated if not assigned previously
             elif key in ["observer_azimuth", "trueaz"]:
                 param[0]["MODTRANINPUT"]["GEOMETRY"]["TRUEAZ"] = val
 
-<<<<<<< HEAD
-            elif key in ["relative_azimuth", "relaz"]:
-                param[0]["MODTRANINPUT"]["GEOMETRY"]["PARM1"] = val
-
-            # elif key in ['altitude_km']
-=======
             elif key in ["observer_zenith", "obszen"]:
                 param[0]["MODTRANINPUT"]["GEOMETRY"]["OBSZEN"] = val
->>>>>>> 50c7969f
 
             # Populate solar geometry
             elif key in ["solar_zenith", "solzen", "SOLZEN"]:
@@ -679,243 +641,241 @@
                     max_water = float(max_water.split(" ")[0])
                     break
 
-<<<<<<< HEAD
-        # Regenerate MODTRAN input wavelength file
-        if not os.path.exists(self.filtpath):
-            self.wl2flt(self.wl, self.fwhm, self.filtpath)
-
-        # Check that the H2OSTR value, if present, is not too high.
-        # MODTRAN caps the value at 5x profile specified value or 100% RH, as
-        # defined in PDF-page 52 of the MODTRAN user guide.
-        if "H2OSTR" in self.lut_names:
-            if (
-                "H2OOPT" in self.template[0]["MODTRANINPUT"]["ATMOSPHERE"].keys()
-                and self.template[0]["MODTRANINPUT"]["ATMOSPHERE"]["H2OOPT"] == "+"
-            ):
-                logging.info(
-                    "H2OOPT found in MODTRAN template - ignoring H2O upper bound"
-                )
-            else:
-                # Only do this check if we don't have a LUT provided:
-                need_to_rebuild = np.any(
-                    [
-                        not self.required_results_exist(x)
-                        for x in self.get_lut_filenames()
-                    ]
-                )
-                if need_to_rebuild:
-                    # Define a realistic point, based on lut grid
-                    point = np.array([x[-1] for x in self.lut_grids])
-
-                    # Set the H2OSTR value as arbitrarily high - 50 g/cm2 in this case
-                    point[self.lut_names.index("H2OSTR")] = 50
-
-                    filebase = os.path.join(
-                        os.path.dirname(self.files[-1]), "H2O_bound_test"
-                    )
-                    cmd = self.rebuild_cmd(point, filebase)
-
-                    # Run MODTRAN for up to 10 seconds - this should be plenty of time
-                    if os.path.isdir(self.lut_dir) is False:
-                        os.mkdir(self.lut_dir)
-                    try:
-                        subprocess.call(cmd, shell=True, timeout=20, cwd=self.lut_dir)
-                    except Exception as e:
-                        logging.info("Error occurred running H2O_bound_test:")
-                        logging.info(str(e))
-                        pass
-
-                    max_water = None
-                    try:
-                        with open(
-                            os.path.join(self.lut_dir, filebase + ".tp6"), errors="ignore"
-                        ) as tp6file:
-                            for count, line in enumerate(tp6file):
-                                if "The water column is being set to the maximum" in line:
-                                    max_water = line.split(",")[1].strip()
-                                    max_water = float(max_water.split(" ")[0])
-                                    break
-                    except FileNotFoundError as e:
-                        logging.info("H2O_bound_test.tp6 not found, pausing and then rerunning")
-                        time.sleep(np.random.randint(100, 1000)/10.)
-                        subprocess.call(cmd, shell=True, timeout=20, cwd=self.lut_dir)
-                        with open(
-                            os.path.join(self.lut_dir, filebase + ".tp6"), errors="ignore"
-                        ) as tp6file:
-                            for count, line in enumerate(tp6file):
-                                if "The water column is being set to the maximum" in line:
-                                    max_water = line.split(",")[1].strip()
-                                    max_water = float(max_water.split(" ")[0])
-                                    break
-
-
-
-                    if max_water is None:
-                        logging.error(
-                            "Could not find MODTRAN H2O upper bound in file {}".format(
-                                filebase + ".tp6"
-                            )
-                        )
-                        raise KeyError("Could not find MODTRAN H2O upper bound")
-
-                    if (
-                        np.max(self.lut_grids[self.lut_names.index("H2OSTR")])
-                        > max_water
-                    ):
-                        logging.error(
-                            "MODTRAN max H2OSTR with current profile is {}, while H2O"
-                            " lut_grid is {}.  Either adjust MODTRAN profile or"
-                            " lut_grid.  To over-ride MODTRANs maximum allowable value,"
-                            ' set H2OOPT to "+"'.format(
-                                max_water,
-                                self.lut_grids[self.lut_names.index("H2OSTR")],
-                            )
-                        )
-                        raise KeyError(
-                            "MODTRAN H2O lut grid is invalid - see logs for details."
-                        )
+#         # Regenerate MODTRAN input wavelength file
+#         if not os.path.exists(self.filtpath):
+#             self.wl2flt(self.wl, self.fwhm, self.filtpath)
+
+#         # Check that the H2OSTR value, if present, is not too high.
+#         # MODTRAN caps the value at 5x profile specified value or 100% RH, as
+#         # defined in PDF-page 52 of the MODTRAN user guide.
+#         if "H2OSTR" in self.lut_names:
+#             if (
+#                 "H2OOPT" in self.template[0]["MODTRANINPUT"]["ATMOSPHERE"].keys()
+#                 and self.template[0]["MODTRANINPUT"]["ATMOSPHERE"]["H2OOPT"] == "+"
+#             ):
+#                 logging.info(
+#                     "H2OOPT found in MODTRAN template - ignoring H2O upper bound"
+#                 )
+#             else:
+#                 # Only do this check if we don't have a LUT provided:
+#                 need_to_rebuild = np.any(
+#                     [
+#                         not self.required_results_exist(x)
+#                         for x in self.get_lut_filenames()
+#                     ]
+#                 )
+#                 if need_to_rebuild:
+#                     # Define a realistic point, based on lut grid
+#                     point = np.array([x[-1] for x in self.lut_grids])
+
+#                     # Set the H2OSTR value as arbitrarily high - 50 g/cm2 in this case
+#                     point[self.lut_names.index("H2OSTR")] = 50
+
+#                     filebase = os.path.join(
+#                         os.path.dirname(self.files[-1]), "H2O_bound_test"
+#                     )
+#                     cmd = self.rebuild_cmd(point, filebase)
+
+#                     # Run MODTRAN for up to 10 seconds - this should be plenty of time
+#                     if os.path.isdir(self.lut_dir) is False:
+#                         os.mkdir(self.lut_dir)
+#                     try:
+#                         subprocess.call(cmd, shell=True, timeout=20, cwd=self.lut_dir)
+#                     except Exception as e:
+#                         logging.info("Error occurred running H2O_bound_test:")
+#                         logging.info(str(e))
+#                         pass
+
+#                     max_water = None
+#                     try:
+#                         with open(
+#                             os.path.join(self.lut_dir, filebase + ".tp6"), errors="ignore"
+#                         ) as tp6file:
+#                             for count, line in enumerate(tp6file):
+#                                 if "The water column is being set to the maximum" in line:
+#                                     max_water = line.split(",")[1].strip()
+#                                     max_water = float(max_water.split(" ")[0])
+#                                     break
+#                     except FileNotFoundError as e:
+#                         logging.info("H2O_bound_test.tp6 not found, pausing and then rerunning")
+#                         time.sleep(np.random.randint(100, 1000)/10.)
+#                         subprocess.call(cmd, shell=True, timeout=20, cwd=self.lut_dir)
+#                         with open(
+#                             os.path.join(self.lut_dir, filebase + ".tp6"), errors="ignore"
+#                         ) as tp6file:
+#                             for count, line in enumerate(tp6file):
+#                                 if "The water column is being set to the maximum" in line:
+#                                     max_water = line.split(",")[1].strip()
+#                                     max_water = float(max_water.split(" ")[0])
+#                                     break
+
+
+
+#                     if max_water is None:
+#                         logging.error(
+#                             "Could not find MODTRAN H2O upper bound in file {}".format(
+#                                 filebase + ".tp6"
+#                             )
+#                         )
+#                         raise KeyError("Could not find MODTRAN H2O upper bound")
+
+#                     if (
+#                         np.max(self.lut_grids[self.lut_names.index("H2OSTR")])
+#                         > max_water
+#                     ):
+#                         logging.error(
+#                             "MODTRAN max H2OSTR with current profile is {}, while H2O"
+#                             " lut_grid is {}.  Either adjust MODTRAN profile or"
+#                             " lut_grid.  To over-ride MODTRANs maximum allowable value,"
+#                             ' set H2OOPT to "+"'.format(
+#                                 max_water,
+#                                 self.lut_grids[self.lut_names.index("H2OSTR")],
+#                             )
+#                         )
+#                         raise KeyError(
+#                             "MODTRAN H2O lut grid is invalid - see logs for details."
+#                         )
                         
-        done = False
-        prev_file_not_found = ''
-        n_rerun = 0
-        while not done:
-            #Build the LUT
-            TabularRT.build_lut(self, rebuild)
+#         done = False
+#         prev_file_not_found = ''
+#         n_rerun = 0
+#         while not done:
+#             #Build the LUT
+#             TabularRT.build_lut(self, rebuild)
             
-            try:
-                #Try to load in all the files
-                mod_outputs = []
-                for point, fn in zip(self.points, self.files):
-                    mod_outputs.append(self.load_rt(fn))
-                logging.info("All LUT files loaded, proceeding")
-                done = True
-            except FileNotFoundError as e:
-                time.sleep(np.random.randint(1, 10) / 10.)
-                #Extract filename that doesn't exist
-                file_not_found = e.filename
-                logging.info(f"File not found: {file_not_found}")
-                n_rerun += 1
-                if not self.auto_rebuild:
-                    logging.info('rte_auto_rebuild disabled; stopping')
-                    raise e
-                if prev_file_not_found == file_not_found:
-                    logging.info("Repeated file not found; stopping")
-                    raise e
-                    # Throw error
-                if n_rerun >= 10:
-                    logging.info(f"{n_rerun} reruns without all files loading; stopping")
-                    raise e
-                    # Throw error
-                prev_file_not_found = file_not_found
-
-        self.wl = mod_outputs[0]["wl"]
-        self.solar_irr = mod_outputs[0]["sol"]
-        np.save("solar_irr.npy", self.solar_irr)
-        self.coszen = np.cos(mod_outputs[0]["solzen"] * np.pi / 180.0)
-
-        dims_aug = self.lut_dims + [self.n_chan]
-        for key in self.modtran_lut_names:
-            temp = np.zeros(dims_aug, dtype=float)
-            for mod_output, point in zip(mod_outputs, self.points):
-                ind = [np.where(g == p)[0] for g, p in zip(self.lut_grids, point)]
-                ind = tuple(ind)
-                temp[ind] = mod_output[key]
-
-            self.luts[key] = VectorInterpolator(
-                self.lut_grids, temp, self.lut_interp_types, self.interpolator_style
-            )
-
-    def rebuild_cmd(self, point, fn):
-        """."""
-
-        if not fn:
-            logging.error("Function is not defined.")
-            raise SystemExit("Function is not defined.")
-
-        vals = dict([(n, v) for n, v in zip(self.lut_names, point)])
-        vals["DISALB"] = True
-        vals["NAME"] = fn
-        vals["FILTNM"] = os.path.normpath(self.filtpath)
-        modtran_config_str, modtran_config = self.modtran_driver(dict(vals))
-
-        # Check rebuild conditions: LUT is missing or from a different config
-        infilename = "LUT_" + fn + ".json"
-        infilepath = os.path.join(self.lut_dir, "LUT_" + fn + ".json")
-
-        if not self.required_results_exist(fn):
-            rebuild = True
-        else:
-            # We compare the two configuration files, ignoring names and
-            # wavelength paths which tend to be non-portable
-            with open(infilepath, "r") as fin:
-                current_config = json.load(fin)["MODTRAN"]
-                current_config[0]["MODTRANINPUT"]["NAME"] = ""
-                modtran_config[0]["MODTRANINPUT"]["NAME"] = ""
-                current_config[0]["MODTRANINPUT"]["SPECTRAL"]["FILTNM"] = ""
-                modtran_config[0]["MODTRANINPUT"]["SPECTRAL"]["FILTNM"] = ""
-                if self.multipart_transmittance:
-                    current_config[1]["MODTRANINPUT"]["NAME"] = ""
-                    modtran_config[1]["MODTRANINPUT"]["NAME"] = ""
-                    current_config[1]["MODTRANINPUT"]["SPECTRAL"]["FILTNM"] = ""
-                    modtran_config[1]["MODTRANINPUT"]["SPECTRAL"]["FILTNM"] = ""
-                    current_config[2]["MODTRANINPUT"]["NAME"] = ""
-                    modtran_config[2]["MODTRANINPUT"]["NAME"] = ""
-                    current_config[2]["MODTRANINPUT"]["SPECTRAL"]["FILTNM"] = ""
-                    modtran_config[2]["MODTRANINPUT"]["SPECTRAL"]["FILTNM"] = ""
-                    #Hacky fix to decimel places not matching
-                    try:
-                        modtran_config[0]["MODTRANINPUT"]["AEROSOLS"]["IREGSPC"][0]["EXTC"] = ""
-                        modtran_config[0]["MODTRANINPUT"]["AEROSOLS"]["IREGSPC"][0]["ABSC"] = ""
-                        modtran_config[1]["MODTRANINPUT"]["AEROSOLS"]["IREGSPC"][0]["EXTC"] = ""
-                        modtran_config[1]["MODTRANINPUT"]["AEROSOLS"]["IREGSPC"][0]["ABSC"] = ""
-                        modtran_config[2]["MODTRANINPUT"]["AEROSOLS"]["IREGSPC"][0]["EXTC"] = ""
-                        modtran_config[2]["MODTRANINPUT"]["AEROSOLS"]["IREGSPC"][0]["ABSC"] = "" 
+#             try:
+#                 #Try to load in all the files
+#                 mod_outputs = []
+#                 for point, fn in zip(self.points, self.files):
+#                     mod_outputs.append(self.load_rt(fn))
+#                 logging.info("All LUT files loaded, proceeding")
+#                 done = True
+#             except FileNotFoundError as e:
+#                 time.sleep(np.random.randint(1, 10) / 10.)
+#                 #Extract filename that doesn't exist
+#                 file_not_found = e.filename
+#                 logging.info(f"File not found: {file_not_found}")
+#                 n_rerun += 1
+#                 if not self.auto_rebuild:
+#                     logging.info('rte_auto_rebuild disabled; stopping')
+#                     raise e
+#                 if prev_file_not_found == file_not_found:
+#                     logging.info("Repeated file not found; stopping")
+#                     raise e
+#                     # Throw error
+#                 if n_rerun >= 10:
+#                     logging.info(f"{n_rerun} reruns without all files loading; stopping")
+#                     raise e
+#                     # Throw error
+#                 prev_file_not_found = file_not_found
+
+#         self.wl = mod_outputs[0]["wl"]
+#         self.solar_irr = mod_outputs[0]["sol"]
+#         np.save("solar_irr.npy", self.solar_irr)
+#         self.coszen = np.cos(mod_outputs[0]["solzen"] * np.pi / 180.0)
+
+#         dims_aug = self.lut_dims + [self.n_chan]
+#         for key in self.modtran_lut_names:
+#             temp = np.zeros(dims_aug, dtype=float)
+#             for mod_output, point in zip(mod_outputs, self.points):
+#                 ind = [np.where(g == p)[0] for g, p in zip(self.lut_grids, point)]
+#                 ind = tuple(ind)
+#                 temp[ind] = mod_output[key]
+
+#             self.luts[key] = VectorInterpolator(
+#                 self.lut_grids, temp, self.lut_interp_types, self.interpolator_style
+#             )
+
+#     def rebuild_cmd(self, point, fn):
+#         """."""
+
+#         if not fn:
+#             logging.error("Function is not defined.")
+#             raise SystemExit("Function is not defined.")
+
+#         vals = dict([(n, v) for n, v in zip(self.lut_names, point)])
+#         vals["DISALB"] = True
+#         vals["NAME"] = fn
+#         vals["FILTNM"] = os.path.normpath(self.filtpath)
+#         modtran_config_str, modtran_config = self.modtran_driver(dict(vals))
+
+#         # Check rebuild conditions: LUT is missing or from a different config
+#         infilename = "LUT_" + fn + ".json"
+#         infilepath = os.path.join(self.lut_dir, "LUT_" + fn + ".json")
+
+#         if not self.required_results_exist(fn):
+#             rebuild = True
+#         else:
+#             # We compare the two configuration files, ignoring names and
+#             # wavelength paths which tend to be non-portable
+#             with open(infilepath, "r") as fin:
+#                 current_config = json.load(fin)["MODTRAN"]
+#                 current_config[0]["MODTRANINPUT"]["NAME"] = ""
+#                 modtran_config[0]["MODTRANINPUT"]["NAME"] = ""
+#                 current_config[0]["MODTRANINPUT"]["SPECTRAL"]["FILTNM"] = ""
+#                 modtran_config[0]["MODTRANINPUT"]["SPECTRAL"]["FILTNM"] = ""
+#                 if self.multipart_transmittance:
+#                     current_config[1]["MODTRANINPUT"]["NAME"] = ""
+#                     modtran_config[1]["MODTRANINPUT"]["NAME"] = ""
+#                     current_config[1]["MODTRANINPUT"]["SPECTRAL"]["FILTNM"] = ""
+#                     modtran_config[1]["MODTRANINPUT"]["SPECTRAL"]["FILTNM"] = ""
+#                     current_config[2]["MODTRANINPUT"]["NAME"] = ""
+#                     modtran_config[2]["MODTRANINPUT"]["NAME"] = ""
+#                     current_config[2]["MODTRANINPUT"]["SPECTRAL"]["FILTNM"] = ""
+#                     modtran_config[2]["MODTRANINPUT"]["SPECTRAL"]["FILTNM"] = ""
+#                     #Hacky fix to decimel places not matching
+#                     try:
+#                         modtran_config[0]["MODTRANINPUT"]["AEROSOLS"]["IREGSPC"][0]["EXTC"] = ""
+#                         modtran_config[0]["MODTRANINPUT"]["AEROSOLS"]["IREGSPC"][0]["ABSC"] = ""
+#                         modtran_config[1]["MODTRANINPUT"]["AEROSOLS"]["IREGSPC"][0]["EXTC"] = ""
+#                         modtran_config[1]["MODTRANINPUT"]["AEROSOLS"]["IREGSPC"][0]["ABSC"] = ""
+#                         modtran_config[2]["MODTRANINPUT"]["AEROSOLS"]["IREGSPC"][0]["EXTC"] = ""
+#                         modtran_config[2]["MODTRANINPUT"]["AEROSOLS"]["IREGSPC"][0]["ABSC"] = "" 
                         
-                        current_config[0]["MODTRANINPUT"]["AEROSOLS"]["IREGSPC"][0]["EXTC"] = ""
-                        current_config[0]["MODTRANINPUT"]["AEROSOLS"]["IREGSPC"][0]["ABSC"] = ""
-                        current_config[1]["MODTRANINPUT"]["AEROSOLS"]["IREGSPC"][0]["EXTC"] = ""
-                        current_config[1]["MODTRANINPUT"]["AEROSOLS"]["IREGSPC"][0]["ABSC"] = ""
-                        current_config[2]["MODTRANINPUT"]["AEROSOLS"]["IREGSPC"][0]["EXTC"] = ""
-                        current_config[2]["MODTRANINPUT"]["AEROSOLS"]["IREGSPC"][0]["ABSC"] = ""
-                    except KeyError:
-                        pass
+#                         current_config[0]["MODTRANINPUT"]["AEROSOLS"]["IREGSPC"][0]["EXTC"] = ""
+#                         current_config[0]["MODTRANINPUT"]["AEROSOLS"]["IREGSPC"][0]["ABSC"] = ""
+#                         current_config[1]["MODTRANINPUT"]["AEROSOLS"]["IREGSPC"][0]["EXTC"] = ""
+#                         current_config[1]["MODTRANINPUT"]["AEROSOLS"]["IREGSPC"][0]["ABSC"] = ""
+#                         current_config[2]["MODTRANINPUT"]["AEROSOLS"]["IREGSPC"][0]["EXTC"] = ""
+#                         current_config[2]["MODTRANINPUT"]["AEROSOLS"]["IREGSPC"][0]["ABSC"] = ""
+#                     except KeyError:
+#                         pass
                 
                     
-                current_str = json.dumps(current_config)
-                modtran_str = json.dumps(modtran_config)
-                rebuild = modtran_str.strip() != current_str.strip()
+#                 current_str = json.dumps(current_config)
+#                 modtran_str = json.dumps(modtran_config)
+#                 rebuild = modtran_str.strip() != current_str.strip()
                 
 
-        if rebuild:
-            logging.info(f"Rebuilding {infilename}")
+#         if rebuild:
+#             logging.info(f"Rebuilding {infilename}")
             
-        if not rebuild:
-            logging.info(f"File exists {infilename}")
-            raise FileExistsError("File exists")
-
-        # write_config_file
-        with open(infilepath, "w") as f:
-            f.write(modtran_config_str)
-
-        # Specify location of the proper MODTRAN 6.0 binary for this OS
-        xdir = {"linux": "linux", "darwin": "macos", "windows": "windows"}
-
-        # If self.modtran_dir is not defined, raise an exception
-        # This occurs e.g., when MODTRAN is not installed
-        if not self.modtran_dir:
-            logging.warning(
-                "MODTRAN directory not defined in config file, this may cause issues"
-                " down the line."
-            )
-
-        # Generate the CLI path
-        cmd = os.path.join(
-            self.modtran_dir, "bin", xdir[platform], "mod6c_cons " + infilename
-        )
-        return cmd
-=======
+#         if not rebuild:
+#             logging.info(f"File exists {infilename}")
+#             raise FileExistsError("File exists")
+
+#         # write_config_file
+#         with open(infilepath, "w") as f:
+#             f.write(modtran_config_str)
+
+#         # Specify location of the proper MODTRAN 6.0 binary for this OS
+#         xdir = {"linux": "linux", "darwin": "macos", "windows": "windows"}
+
+#         # If self.modtran_dir is not defined, raise an exception
+#         # This occurs e.g., when MODTRAN is not installed
+#         if not self.modtran_dir:
+#             logging.warning(
+#                 "MODTRAN directory not defined in config file, this may cause issues"
+#                 " down the line."
+#             )
+
+#         # Generate the CLI path
+#         cmd = os.path.join(
+#             self.modtran_dir, "bin", xdir[platform], "mod6c_cons " + infilename
+#         )
+#         return cmd
         return max_water
->>>>>>> 50c7969f
+
 
     def required_results_exist(self, filename_base):
         infilename = os.path.join(self.sim_path, "LUT_" + filename_base + ".json")
@@ -931,167 +891,6 @@
         else:
             return False
 
-<<<<<<< HEAD
-    def load_rt(self, fn):
-        """."""
-
-        tp6file = os.path.join(self.lut_dir, fn + ".tp6")
-        solzen = self.load_tp6(tp6file)
-        coszen = np.cos(solzen * np.pi / 180.0)
-
-        chnfile = os.path.join(self.lut_dir, fn + ".chn")
-        try:
-            params = self.load_chn(chnfile, coszen)
-        except ValueError as e:
-            logging.info(f"Error upon load for {chnfile}",flush=True)
-            raise e
-
-        # Be careful with the two thermal values! They can only be used in
-        # the modtran_tir functions as they require the modtran reflectivity
-        # be set to 1 in order to use them in the RTM in radiative_transfer.py.
-        # Don't add these to the VSWIR functions!
-        names = [
-            "wl",
-            "sol",
-            "rhoatm",
-            "transm",
-            "sphalb",
-            "transup",
-            "t_down_dir",
-            "t_down_dif",
-            "t_up_dir",
-            "t_up_dif",
-        ]
-
-        # Don't include the thermal terms in VSWIR runs to avoid incorrect usage
-        if self.treat_as_emissive:
-            names = names + ["thermal_upwelling", "thermal_downwelling"]
-
-        results_dict = {name: param for name, param in zip(names, params)}
-        results_dict["solzen"] = solzen
-        results_dict["coszen"] = coszen
-        return results_dict
-
-    def _lookup_lut(self, point):
-        if np.all(np.equal(point, self.last_point_looked_up)):
-            return self.last_point_lookup_values
-        else:
-            ret = {}
-            for key, lut in self.luts.items():
-                ret[key] = np.array(lut(point)).ravel()
-
-            self.last_point_looked_up = point
-            self.last_point_lookup_values = ret
-            return ret
-
-    def get(self, x_RT: np.array, geom: Geometry) -> dict:
-        """Get interpolated MODTRAN results at a particular location
-
-        Args:
-            x_RT: radiative-transfer portion of the statevector
-            geom: local geometry conditions for lookup
-
-        Returns:
-            interpolated modtran result
-
-        """
-        point = np.zeros((self.n_point,))
-        for point_ind, name in enumerate(self.lut_grid_config):
-            if name in self.statevector_names:
-                ix = self.statevector_names.index(name)
-                point[point_ind] = x_RT[ix]
-            elif name == "OBSZEN":
-                point[point_ind] = geom.OBSZEN
-            elif name == "GNDALT":
-                point[point_ind] = geom.surface_elevation_km
-            elif name == "H1ALT":
-                point[point_ind] = geom.observer_altitude_km
-            elif name == "viewzen":
-                point[point_ind] = geom.observer_zenith
-            elif name == "viewaz":
-                point[point_ind] = geom.observer_azimuth
-            elif name == "solaz":
-                point[point_ind] = geom.solar_azimuth
-            elif name == "solzen":
-                point[point_ind] = geom.solar_zenith
-            elif name == "TRUEAZ":
-                point[point_ind] = geom.TRUEAZ
-            elif name == "phi":
-                point[point_ind] = geom.phi
-            elif name == "umu":
-                point[point_ind] = geom.umu
-            else:
-                # If a variable is defined in the lookup table but not
-                # specified elsewhere, we will default to the minimum
-                point[point_ind] = min(self.lut_grid_config[name])
-
-        return self._lookup_lut(point)
-
-    def get_L_atm(self, x_RT: np.array, geom: Geometry) -> np.array:
-        """Get the interpolated MODTRAN modeled atmospheric reflectance (aka path radiance).
-
-        Args:
-            x_RT: radiative-transfer portion of the statevector
-            geom: local geometry conditions for lookup
-
-        Returns:
-            the interpolated MODTRAN modeled atmospheric reflectance
-
-        """
-        if self.treat_as_emissive:
-            return self._get_L_atm_tir(x_RT, geom)
-        else:
-            return self._get_L_atm_vswir(x_RT, geom)
-
-    def _get_L_atm_vswir(self, x_RT: np.array, geom: Geometry) -> np.array:
-        r = self.get(x_RT, geom)
-        rho = r["rhoatm"]
-        rdn = rho / np.pi * (self.solar_irr * self.coszen)
-        return rdn
-
-    def _get_L_atm_tir(self, x_RT: np.array, geom: Geometry) -> np.array:
-        r = self.get(x_RT, geom)
-        return r["thermal_upwelling"]
-
-    def get_L_down_transmitted(self, x_RT: np.array, geom: Geometry) -> np.array:
-        """Get the interpolated MODTRAN downward atmospheric transmittance.
-
-        Args:
-            x_RT: radiative-transfer portion of the statevector
-            geom: local geometry conditions for lookup
-
-        Returns:
-            The interpolated MODTRAN downward atmospheric transmittance
-        """
-
-        if self.treat_as_emissive:
-            return self._get_L_down_transmitted_tir(x_RT, geom)
-        else:
-            return self._get_L_down_transmitted_vswir(x_RT, geom)
-
-    def _get_L_down_transmitted_vswir(self, x_RT, geom):
-        r = self.get(x_RT, geom)
-        rdn = (self.solar_irr * self.coszen) / np.pi * r["transm"]
-        return rdn
-
-    def _get_L_down_transmitted_tir(self, x_RT, geom):
-        """thermal_downwelling already includes the transmission factor. Also
-        assume there is no multiple scattering for TIR.
-        """
-        r = self.get(x_RT, geom)
-        return r["thermal_downwelling"]
-
-    def get_L_up(self, x_RT, geom):
-        """Thermal emission from the ground is provided by the thermal model,
-        so this function is a placeholder for future upgrades."""
-        return 0
-
-    def wl2flt(self, wls, fwhms, outfile):
-        """Helper function to generate Gaussian distributions around the
-        center wavelengths."""
-
-=======
->>>>>>> 50c7969f
     def wl2flt(self, wavelengths: np.array, fwhms: np.array, outfile: str) -> None:
         """Helper function to generate Gaussian distributions around the
         center wavelengths.
